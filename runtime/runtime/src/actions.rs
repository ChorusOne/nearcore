use crate::config::{
    safe_add_compute, safe_add_gas, total_prepaid_exec_fees, total_prepaid_gas,
    total_prepaid_send_fees, RuntimeConfig,
};
use crate::ext::{ExternalError, RuntimeExt};
use crate::receipt_manager::ReceiptManager;
use crate::{metrics, ActionResult, ApplyState};

use near_crypto::PublicKey;
use near_primitives::account::{AccessKey, AccessKeyPermission, Account};
use near_primitives::action::delegate::{DelegateAction, SignedDelegateAction};
use near_primitives::checked_feature;
use near_primitives::config::ViewConfig;
use near_primitives::errors::{ActionError, ActionErrorKind, InvalidAccessKeyError, RuntimeError};
use near_primitives::hash::CryptoHash;
use near_primitives::receipt::{ActionReceipt, Receipt, ReceiptEnum};
use near_primitives::runtime::config::AccountCreationConfig;
use near_primitives::runtime::fees::RuntimeFeesConfig;
use near_primitives::transaction::{
    Action, AddKeyAction, DeleteAccountAction, DeleteKeyAction, DeployContractAction,
    FunctionCallAction, StakeAction,
};
use near_primitives::types::validator_stake::ValidatorStake;
<<<<<<< HEAD
use near_primitives::types::{
    AccountId, Balance, BlockHeight, EpochInfoProvider, Gas, TrieCacheMode,
};
use near_primitives::utils::create_random_seed;
=======
use near_primitives::types::{AccountId, BlockHeight, EpochInfoProvider, Gas, TrieCacheMode};
use near_primitives::utils::{
    account_is_implicit, create_random_seed, wallet_contract_placeholder,
};
>>>>>>> 6ce6eb2d
use near_primitives::version::{
    ProtocolFeature, ProtocolVersion, DELETE_KEY_STORAGE_USAGE_PROTOCOL_VERSION,
};
use near_primitives_core::account::id::AccountType;
use near_primitives_core::config::ActionCosts;
use near_store::{
    get_access_key, get_code, remove_access_key, remove_account, set_access_key, set_code,
    StorageError, TrieUpdate,
};
use near_vm_runner::logic::errors::{
    CompilationError, FunctionCallError, InconsistentStateError, VMRunnerError,
};
use near_vm_runner::logic::types::PromiseResult;
use near_vm_runner::logic::{VMContext, VMOutcome};
use near_vm_runner::precompile_contract;
use near_vm_runner::ContractCode;

/// Runs given function call with given context / apply state.
pub(crate) fn execute_function_call(
    apply_state: &ApplyState,
    runtime_ext: &mut RuntimeExt,
    account: &Account,
    predecessor_id: &AccountId,
    action_receipt: &ActionReceipt,
    promise_results: &[PromiseResult],
    function_call: &FunctionCallAction,
    action_hash: &CryptoHash,
    config: &RuntimeConfig,
    is_last_action: bool,
    view_config: Option<ViewConfig>,
) -> Result<VMOutcome, RuntimeError> {
    let account_id = runtime_ext.account_id();
    tracing::debug!(target: "runtime", %account_id, "Calling the contract");
    let code = match runtime_ext.get_code(account.code_hash()) {
        Ok(Some(code)) => code,
        Ok(None) => {
            let error = FunctionCallError::CompilationError(CompilationError::CodeDoesNotExist {
                account_id: account_id.as_str().into(),
            });
            return Ok(VMOutcome::nop_outcome(error));
        }
        Err(e) => {
            return Err(RuntimeError::StorageError(e));
        }
    };
    // Output data receipts are ignored if the function call is not the last action in the batch.
    let output_data_receivers: Vec<_> = if is_last_action {
        action_receipt.output_data_receivers.iter().map(|r| r.receiver_id.clone()).collect()
    } else {
        vec![]
    };
    let random_seed = create_random_seed(
        apply_state.current_protocol_version,
        *action_hash,
        apply_state.random_seed,
    );
    let context = VMContext {
        current_account_id: runtime_ext.account_id().clone(),
        signer_account_id: action_receipt.signer_id.clone(),
        signer_account_pk: borsh::to_vec(&action_receipt.signer_public_key)
            .expect("Failed to serialize"),
        predecessor_account_id: predecessor_id.clone(),
        input: function_call.args.clone(),
        block_height: apply_state.block_height,
        block_timestamp: apply_state.block_timestamp,
        epoch_height: apply_state.epoch_height,
        account_balance: account.amount(),
        account_locked_balance: account.locked(),
        storage_usage: account.storage_usage(),
        attached_deposit: function_call.deposit,
        prepaid_gas: function_call.gas,
        random_seed,
        view_config: view_config.clone(),
        output_data_receivers,
    };

    // Enable caching chunk mode for the function call. This allows to charge for nodes touched in a chunk only once for
    // the first access time. Although nodes are accessed for other actions as well, we do it only here because we
    // charge only for trie nodes touched during function calls.
    // TODO (#5920): Consider using RAII for switching the state back
    let protocol_version = runtime_ext.protocol_version();
    if checked_feature!("stable", ChunkNodesCache, protocol_version) {
        runtime_ext.set_trie_cache_mode(TrieCacheMode::CachingChunk);
    }
    let result = near_vm_runner::run(
        &code,
        &function_call.method_name,
        runtime_ext,
        context,
        &config.wasm_config,
        &config.fees,
        promise_results,
        apply_state.cache.as_deref(),
    );

    if checked_feature!("stable", ChunkNodesCache, protocol_version) {
        runtime_ext.set_trie_cache_mode(TrieCacheMode::CachingShard);
    }

    // There are many specific errors that the runtime can encounter.
    // Some can be translated to the more general `RuntimeError`, which allows to pass
    // the error up to the caller. For all other cases, panicking here is better
    // than leaking the exact details further up.
    // Note that this does not include errors caused by user code / input, those are
    // stored in outcome.aborted.
    let mut outcome = result.map_err(|e| match e {
        VMRunnerError::ExternalError(any_err) => {
            let err: ExternalError =
                any_err.downcast().expect("Downcasting AnyError should not fail");
            match err {
                ExternalError::StorageError(err) => err.into(),
                ExternalError::ValidatorError(err) => RuntimeError::ValidatorError(err),
            }
        }
        VMRunnerError::InconsistentStateError(err @ InconsistentStateError::IntegerOverflow) => {
            StorageError::StorageInconsistentState(err.to_string()).into()
        }
        VMRunnerError::CacheError(err) => {
            metrics::FUNCTION_CALL_PROCESSED_CACHE_ERRORS.with_label_values(&[(&err).into()]).inc();
            StorageError::StorageInconsistentState(err.to_string()).into()
        }
        VMRunnerError::LoadingError(msg) => {
            panic!("Contract runtime failed to load a contrct: {msg}")
        }
        VMRunnerError::Nondeterministic(msg) => {
            panic!("Contract runner returned non-deterministic error '{}', aborting", msg)
        }
        VMRunnerError::WasmUnknownError { debug_message } => {
            panic!("Wasmer returned unknown message: {}", debug_message)
        }
    })?;

    if !view_config.is_some() {
        let unused_gas = function_call.gas.saturating_sub(outcome.used_gas);
        let distributed = runtime_ext.receipt_manager.distribute_gas(unused_gas)?;
        outcome.used_gas = safe_add_gas(outcome.used_gas, distributed)?;
    }
    Ok(outcome)
}

pub(crate) fn action_function_call(
    state_update: &mut TrieUpdate,
    apply_state: &ApplyState,
    account: &mut Account,
    receipt: &Receipt,
    action_receipt: &ActionReceipt,
    promise_results: &[PromiseResult],
    result: &mut ActionResult,
    account_id: &AccountId,
    function_call: &FunctionCallAction,
    action_hash: &CryptoHash,
    config: &RuntimeConfig,
    is_last_action: bool,
    epoch_info_provider: &dyn EpochInfoProvider,
) -> Result<(), RuntimeError> {
    if account.amount().checked_add(function_call.deposit).is_none() {
        return Err(StorageError::StorageInconsistentState(
            "Account balance integer overflow during function call deposit".to_string(),
        )
        .into());
    }
    let mut receipt_manager = ReceiptManager::default();
    let mut runtime_ext = RuntimeExt::new(
        state_update,
        &mut receipt_manager,
        account_id,
        action_hash,
        &apply_state.epoch_id,
        &apply_state.prev_block_hash,
        &apply_state.block_hash,
        epoch_info_provider,
        apply_state.current_protocol_version,
    );
    let outcome = execute_function_call(
        apply_state,
        &mut runtime_ext,
        account,
        &receipt.predecessor_id,
        action_receipt,
        promise_results,
        function_call,
        action_hash,
        config,
        is_last_action,
        None,
    )?;

    match &outcome.aborted {
        None => {
            metrics::FUNCTION_CALL_PROCESSED.with_label_values(&["ok"]).inc();
        }
        Some(err) => {
            metrics::FUNCTION_CALL_PROCESSED.with_label_values(&[err.into()]).inc();
        }
    }

    let execution_succeeded = outcome.aborted.is_none();
    if let Some(err) = outcome.aborted {
        // collect metrics for failed function calls
        metrics::FUNCTION_CALL_PROCESSED_FUNCTION_CALL_ERRORS
            .with_label_values(&[(&err).into()])
            .inc();
        match &err {
            FunctionCallError::CompilationError(err) => {
                metrics::FUNCTION_CALL_PROCESSED_COMPILATION_ERRORS
                    .with_label_values(&[err.into()])
                    .inc();
            }
            FunctionCallError::LinkError { .. } => (),
            FunctionCallError::MethodResolveError(err) => {
                metrics::FUNCTION_CALL_PROCESSED_METHOD_RESOLVE_ERRORS
                    .with_label_values(&[err.into()])
                    .inc();
            }
            FunctionCallError::WasmTrap(ref inner_err) => {
                metrics::FUNCTION_CALL_PROCESSED_WASM_TRAP_ERRORS
                    .with_label_values(&[inner_err.into()])
                    .inc();
            }
            FunctionCallError::HostError(ref inner_err) => {
                metrics::FUNCTION_CALL_PROCESSED_HOST_ERRORS
                    .with_label_values(&[inner_err.into()])
                    .inc();
            }
        }
        // Update action result with the abort error converted to the
        // transaction runtime's format of errors.
        let action_err: ActionError = ActionErrorKind::FunctionCallError(err.into()).into();
        result.result = Err(action_err);
    }
    result.gas_burnt = safe_add_gas(result.gas_burnt, outcome.burnt_gas)?;
    result.gas_burnt_for_function_call =
        safe_add_gas(result.gas_burnt_for_function_call, outcome.burnt_gas)?;
    // Runtime in `generate_refund_receipts` takes care of using proper value for refunds.
    // It uses `gas_used` for success and `gas_burnt` for failures. So it's not an issue to
    // return a real `gas_used` instead of the `gas_burnt` into `ActionResult` even for
    // `FunctionCall`s error.
    result.gas_used = safe_add_gas(result.gas_used, outcome.used_gas)?;
    result.compute_usage = safe_add_compute(result.compute_usage, outcome.compute_usage)?;
    result.logs.extend(outcome.logs);
    result.profile.merge(&outcome.profile);
    if execution_succeeded {
        let new_receipts: Vec<_> = receipt_manager
            .action_receipts
            .into_iter()
            .map(|(receiver_id, receipt)| Receipt {
                predecessor_id: account_id.clone(),
                receiver_id,
                // Actual receipt ID is set in the Runtime.apply_action_receipt(...) in the
                // "Generating receipt IDs" section
                receipt_id: CryptoHash::default(),
                receipt: ReceiptEnum::Action(ActionReceipt {
                    signer_id: action_receipt.signer_id.clone(),
                    signer_public_key: action_receipt.signer_public_key.clone(),
                    gas_price: action_receipt.gas_price,
                    output_data_receivers: receipt.output_data_receivers,
                    input_data_ids: receipt.input_data_ids,
                    actions: receipt.actions,
                }),
            })
            .collect();

        account.set_amount(outcome.balance);
        account.set_storage_usage(outcome.storage_usage);
        result.result = Ok(outcome.return_data);
        result.new_receipts.extend(new_receipts);
    }

    Ok(())
}

pub(crate) fn action_stake(
    account: &mut Account,
    result: &mut ActionResult,
    account_id: &AccountId,
    stake: &StakeAction,
    last_block_hash: &CryptoHash,
    epoch_info_provider: &dyn EpochInfoProvider,
) -> Result<(), RuntimeError> {
    let increment = stake.stake.saturating_sub(account.locked());

    if account.amount() >= increment {
        if account.locked() == 0 && stake.stake == 0 {
            // if the account hasn't staked, it cannot unstake
            result.result =
                Err(ActionErrorKind::TriesToUnstake { account_id: account_id.clone() }.into());
            return Ok(());
        }

        if stake.stake > 0 {
            let minimum_stake = epoch_info_provider.minimum_stake(last_block_hash)?;
            if stake.stake < minimum_stake {
                result.result = Err(ActionErrorKind::InsufficientStake {
                    account_id: account_id.clone(),
                    stake: stake.stake,
                    minimum_stake,
                }
                .into());
                return Ok(());
            }
        }

        result.validator_proposals.push(ValidatorStake::new(
            account_id.clone(),
            stake.public_key.clone(),
            stake.stake,
        ));
        if stake.stake > account.locked() {
            // We've checked above `account.amount >= increment`
            account.set_amount(account.amount() - increment);
            account.set_locked(stake.stake);
        }
    } else {
        result.result = Err(ActionErrorKind::TriesToStake {
            account_id: account_id.clone(),
            stake: stake.stake,
            locked: account.locked(),
            balance: account.amount(),
        }
        .into());
    }
    Ok(())
}

/// Tries to refunds the allowance of the access key for a gas refund action.
pub(crate) fn try_refund_allowance(
    state_update: &mut TrieUpdate,
    account_id: &AccountId,
    public_key: &PublicKey,
    deposit: Balance,
) -> Result<(), StorageError> {
    if let Some(mut access_key) = get_access_key(state_update, account_id, public_key)? {
        let mut updated = false;
        if let AccessKeyPermission::FunctionCall(function_call_permission) =
            &mut access_key.permission
        {
            if let Some(allowance) = function_call_permission.allowance.as_mut() {
                let new_allowance = allowance.saturating_add(deposit);
                if new_allowance > *allowance {
                    *allowance = new_allowance;
                    updated = true;
                }
            }
        }
        if updated {
            set_access_key(state_update, account_id.clone(), public_key.clone(), &access_key);
        }
    }
    Ok(())
}

pub(crate) fn action_transfer(
    account: &mut Account,
    deposit: Balance,
    nonrefundable: bool,
) -> Result<(), StorageError> {
    if nonrefundable {
        assert!(cfg!(feature = "protocol_feature_nonrefundable_transfer_nep491"));
        #[cfg(feature = "protocol_feature_nonrefundable_transfer_nep491")]
        account.set_nonrefundable(account.nonrefundable().checked_add(deposit).ok_or_else(
            || {
                StorageError::StorageInconsistentState(
                    "Non-refundable account balance integer overflow".to_string(),
                )
            },
        )?);
    } else {
        account.set_amount(account.amount().checked_add(deposit).ok_or_else(|| {
            StorageError::StorageInconsistentState("Account balance integer overflow".to_string())
        })?);
    }
    Ok(())
}

pub(crate) fn action_create_account(
    fee_config: &RuntimeFeesConfig,
    account_creation_config: &AccountCreationConfig,
    account: &mut Option<Account>,
    actor_id: &mut AccountId,
    account_id: &AccountId,
    predecessor_id: &AccountId,
    result: &mut ActionResult,
) {
    if account_id.is_top_level() {
        if account_id.len() < account_creation_config.min_allowed_top_level_account_length as usize
            && predecessor_id != &account_creation_config.registrar_account_id
        {
            // A short top-level account ID can only be created registrar account.
            result.result = Err(ActionErrorKind::CreateAccountOnlyByRegistrar {
                account_id: account_id.clone(),
                registrar_account_id: account_creation_config.registrar_account_id.clone(),
                predecessor_id: predecessor_id.clone(),
            }
            .into());
            return;
        } else {
            // OK: Valid top-level Account ID
        }
    } else if !account_id.is_sub_account_of(predecessor_id) {
        // The sub-account can only be created by its root account. E.g. `alice.near` only by `near`
        result.result = Err(ActionErrorKind::CreateAccountNotAllowed {
            account_id: account_id.clone(),
            predecessor_id: predecessor_id.clone(),
        }
        .into());
        return;
    } else {
        // OK: Valid sub-account ID by proper predecessor.
    }

    *actor_id = account_id.clone();
    *account = Some(Account::new(
        0,
        0,
        0,
        CryptoHash::default(),
        fee_config.storage_usage_config.num_bytes_account,
    ));
}

/// Can only be used for implicit accounts.
pub(crate) fn action_implicit_account_creation_transfer(
    state_update: &mut TrieUpdate,
    apply_state: &ApplyState,
    fee_config: &RuntimeFeesConfig,
    account: &mut Option<Account>,
    actor_id: &mut AccountId,
    account_id: &AccountId,
    deposit: Balance,
    block_height: BlockHeight,
    current_protocol_version: ProtocolVersion,
    nonrefundable: bool,
) {
    *actor_id = account_id.clone();

    match account_id.get_account_type() {
        AccountType::NearImplicitAccount => {
            let mut access_key = AccessKey::full_access();
            // Set default nonce for newly created access key to avoid transaction hash collision.
            // See <https://github.com/near/nearcore/issues/3779>.
            if checked_feature!(
                "stable",
                AccessKeyNonceForImplicitAccounts,
                current_protocol_version
            ) {
                access_key.nonce = (block_height - 1)
                    * near_primitives::account::AccessKey::ACCESS_KEY_NONCE_RANGE_MULTIPLIER;
            }

            // unwrap: here it's safe because the `account_id` has already been determined to be implicit by `get_account_type`
            let public_key = PublicKey::from_near_implicit_account(account_id).unwrap();

<<<<<<< HEAD
    // TODO(jakmeier): feature flag?
    let refundable_balance;
    let nonrefundable_balance;
    if nonrefundable {
        refundable_balance = 0;
        nonrefundable_balance = deposit;
    } else {
        refundable_balance = deposit;
        nonrefundable_balance = 0;
    }

    *account = Some(Account::new(
        refundable_balance,
        0,
        nonrefundable_balance,
        CryptoHash::default(),
        fee_config.storage_usage_config.num_bytes_account
            + public_key.len() as u64
            + access_key.try_to_vec().unwrap().len() as u64
            + fee_config.storage_usage_config.num_extra_bytes_record,
    ));
=======
            *account = Some(Account::new(
                transfer.deposit,
                0,
                CryptoHash::default(),
                fee_config.storage_usage_config.num_bytes_account
                    + public_key.len() as u64
                    + borsh::object_length(&access_key).unwrap() as u64
                    + fee_config.storage_usage_config.num_extra_bytes_record,
            ));
>>>>>>> 6ce6eb2d

            set_access_key(state_update, account_id.clone(), public_key, &access_key);
        }
        // Invariant: The `account_id` is implicit.
        // It holds because in the only calling site, we've checked the permissions before.
        AccountType::EthImplicitAccount => {
            if checked_feature!("stable", EthImplicitAccounts, current_protocol_version) {
                // TODO(eth-implicit) Use real Wallet Contract.
                let wallet_contract = wallet_contract_placeholder();
                let storage_usage = fee_config.storage_usage_config.num_bytes_account
                    + fee_config.storage_usage_config.num_extra_bytes_record
                    + wallet_contract.code().len() as u64;

                *account =
                    Some(Account::new(transfer.deposit, 0, *wallet_contract.hash(), storage_usage));

                // TODO(eth-implicit) Store a reference to the `Wallet Contract` instead of literally deploying it.
                set_code(state_update, account_id.clone(), &wallet_contract);
                // Precompile the contract and store result (compiled code or error) in the database.
                // Note, that contract compilation costs are already accounted in deploy cost using
                // special logic in estimator (see get_runtime_config() function).
                precompile_contract(
                    &wallet_contract,
                    &apply_state.config.wasm_config,
                    apply_state.cache.as_deref(),
                )
                .ok();
            } else {
                // This panic is unreachable as this is an implicit account creation transfer.
                // `check_account_existence` would fail because in this protocol version `account_is_implicit`
                // would return false for an account that is of the ETH-implicit type.
                panic!("must be near-implicit");
            }
        }
        // This panic is unreachable as this is an implicit account creation transfer.
        // `check_account_existence` would fail because `account_is_implicit` would return false for a Named account.
        AccountType::NamedAccount => panic!("must be implicit"),
    }
}

pub(crate) fn action_deploy_contract(
    state_update: &mut TrieUpdate,
    account: &mut Account,
    account_id: &AccountId,
    deploy_contract: &DeployContractAction,
    apply_state: &ApplyState,
) -> Result<(), StorageError> {
    let _span = tracing::debug_span!(target: "runtime", "action_deploy_contract").entered();
    let code = ContractCode::new(deploy_contract.code.clone(), None);
    let prev_code = get_code(state_update, account_id, Some(account.code_hash()))?;
    let prev_code_length = prev_code.map(|code| code.code().len() as u64).unwrap_or_default();
    account.set_storage_usage(account.storage_usage().saturating_sub(prev_code_length));
    account.set_storage_usage(
        account.storage_usage().checked_add(code.code().len() as u64).ok_or_else(|| {
            StorageError::StorageInconsistentState(format!(
                "Storage usage integer overflow for account {}",
                account_id
            ))
        })?,
    );
    account.set_code_hash(*code.hash());
    set_code(state_update, account_id.clone(), &code);
    // Precompile the contract and store result (compiled code or error) in the database.
    // Note, that contract compilation costs are already accounted in deploy cost using
    // special logic in estimator (see get_runtime_config() function).
    precompile_contract(&code, &apply_state.config.wasm_config, apply_state.cache.as_deref()).ok();
    Ok(())
}

pub(crate) fn action_delete_account(
    state_update: &mut TrieUpdate,
    account: &mut Option<Account>,
    actor_id: &mut AccountId,
    receipt: &Receipt,
    result: &mut ActionResult,
    account_id: &AccountId,
    delete_account: &DeleteAccountAction,
    current_protocol_version: ProtocolVersion,
) -> Result<(), StorageError> {
    if current_protocol_version >= ProtocolFeature::DeleteActionRestriction.protocol_version() {
        let account = account.as_ref().unwrap();
        let mut account_storage_usage = account.storage_usage();
        let contract_code = get_code(state_update, account_id, Some(account.code_hash()))?;
        if let Some(code) = contract_code {
            // account storage usage should be larger than code size
            let code_len = code.code().len() as u64;
            debug_assert!(account_storage_usage > code_len);
            account_storage_usage = account_storage_usage.saturating_sub(code_len);
        }
        if account_storage_usage > Account::MAX_ACCOUNT_DELETION_STORAGE_USAGE {
            result.result = Err(ActionErrorKind::DeleteAccountWithLargeState {
                account_id: account_id.clone(),
            }
            .into());
            return Ok(());
        }
    }
    // We use current amount as a pay out to beneficiary.
    let account_balance = account.as_ref().unwrap().amount();
    if account_balance > 0 {
        result
            .new_receipts
            .push(Receipt::new_balance_refund(&delete_account.beneficiary_id, account_balance));
    }
    remove_account(state_update, account_id)?;
    *actor_id = receipt.predecessor_id.clone();
    *account = None;
    Ok(())
}

pub(crate) fn action_delete_key(
    fee_config: &RuntimeFeesConfig,
    state_update: &mut TrieUpdate,
    account: &mut Account,
    result: &mut ActionResult,
    account_id: &AccountId,
    delete_key: &DeleteKeyAction,
    current_protocol_version: ProtocolVersion,
) -> Result<(), StorageError> {
    let access_key = get_access_key(state_update, account_id, &delete_key.public_key)?;
    if let Some(access_key) = access_key {
        let storage_usage_config = &fee_config.storage_usage_config;
        let storage_usage = if current_protocol_version >= DELETE_KEY_STORAGE_USAGE_PROTOCOL_VERSION
        {
            borsh::object_length(&delete_key.public_key).unwrap() as u64
                + borsh::object_length(&access_key).unwrap() as u64
                + storage_usage_config.num_extra_bytes_record
        } else {
            borsh::object_length(&delete_key.public_key).unwrap() as u64
                + borsh::object_length(&Some(access_key)).unwrap() as u64
                + storage_usage_config.num_extra_bytes_record
        };
        // Remove access key
        remove_access_key(state_update, account_id.clone(), delete_key.public_key.clone());
        account.set_storage_usage(account.storage_usage().saturating_sub(storage_usage));
    } else {
        result.result = Err(ActionErrorKind::DeleteKeyDoesNotExist {
            public_key: delete_key.public_key.clone(),
            account_id: account_id.clone(),
        }
        .into());
    }
    Ok(())
}

pub(crate) fn action_add_key(
    apply_state: &ApplyState,
    state_update: &mut TrieUpdate,
    account: &mut Account,
    result: &mut ActionResult,
    account_id: &AccountId,
    add_key: &AddKeyAction,
) -> Result<(), StorageError> {
    if get_access_key(state_update, account_id, &add_key.public_key)?.is_some() {
        result.result = Err(ActionErrorKind::AddKeyAlreadyExists {
            account_id: account_id.to_owned(),
            public_key: add_key.public_key.clone(),
        }
        .into());
        return Ok(());
    }
    if checked_feature!("stable", AccessKeyNonceRange, apply_state.current_protocol_version) {
        let mut access_key = add_key.access_key.clone();
        access_key.nonce = (apply_state.block_height - 1)
            * near_primitives::account::AccessKey::ACCESS_KEY_NONCE_RANGE_MULTIPLIER;
        set_access_key(state_update, account_id.clone(), add_key.public_key.clone(), &access_key);
    } else {
        set_access_key(
            state_update,
            account_id.clone(),
            add_key.public_key.clone(),
            &add_key.access_key,
        );
    };
    let storage_config = &apply_state.config.fees.storage_usage_config;
    account.set_storage_usage(
        account
            .storage_usage()
            .checked_add(
                borsh::object_length(&add_key.public_key).unwrap() as u64
                    + borsh::object_length(&add_key.access_key).unwrap() as u64
                    + storage_config.num_extra_bytes_record,
            )
            .ok_or_else(|| {
                StorageError::StorageInconsistentState(format!(
                    "Storage usage integer overflow for account {}",
                    account_id
                ))
            })?,
    );
    Ok(())
}

pub(crate) fn apply_delegate_action(
    state_update: &mut TrieUpdate,
    apply_state: &ApplyState,
    action_receipt: &ActionReceipt,
    sender_id: &AccountId,
    signed_delegate_action: &SignedDelegateAction,
    result: &mut ActionResult,
) -> Result<(), RuntimeError> {
    let delegate_action = &signed_delegate_action.delegate_action;

    if !signed_delegate_action.verify() {
        result.result = Err(ActionErrorKind::DelegateActionInvalidSignature.into());
        return Ok(());
    }
    if apply_state.block_height > delegate_action.max_block_height {
        result.result = Err(ActionErrorKind::DelegateActionExpired.into());
        return Ok(());
    }
    if delegate_action.sender_id.as_str() != sender_id.as_str() {
        result.result = Err(ActionErrorKind::DelegateActionSenderDoesNotMatchTxReceiver {
            sender_id: delegate_action.sender_id.clone(),
            receiver_id: sender_id.clone(),
        }
        .into());
        return Ok(());
    }

    validate_delegate_action_key(state_update, apply_state, delegate_action, result)?;
    if result.result.is_err() {
        // Validation failed. Need to return Ok() because this is not a runtime error.
        // "result.result" will be return to the User as the action execution result.
        return Ok(());
    }

    // Generate a new receipt from DelegateAction.
    let new_receipt = Receipt {
        predecessor_id: sender_id.clone(),
        receiver_id: delegate_action.receiver_id.clone(),
        receipt_id: CryptoHash::default(),

        receipt: ReceiptEnum::Action(ActionReceipt {
            signer_id: action_receipt.signer_id.clone(),
            signer_public_key: action_receipt.signer_public_key.clone(),
            gas_price: action_receipt.gas_price,
            output_data_receivers: vec![],
            input_data_ids: vec![],
            actions: delegate_action.get_actions(),
        }),
    };

    // Note, Relayer prepaid all fees and all things required by actions: attached deposits and attached gas.
    // If something goes wrong, deposit is refunded to the predecessor, this is sender_id/Sender in DelegateAction.
    // Gas is refunded to the signer, this is Relayer.
    // Some contracts refund the deposit. Usually they refund the deposit to the predecessor and this is sender_id/Sender from DelegateAction.
    // Therefore Relayer should verify DelegateAction before submitting it because it spends the attached deposit.

    let prepaid_send_fees = total_prepaid_send_fees(&apply_state.config, &action_receipt.actions)?;
    let required_gas = receipt_required_gas(apply_state, &new_receipt)?;
    // This gas will be burnt by the receiver of the created receipt,
    result.gas_used = safe_add_gas(result.gas_used, required_gas)?;
    // This gas was prepaid on Relayer shard. Need to burn it because the receipt is going to be sent.
    // gas_used is incremented because otherwise the gas will be refunded. Refund function checks only gas_used.
    result.gas_used = safe_add_gas(result.gas_used, prepaid_send_fees)?;
    result.gas_burnt = safe_add_gas(result.gas_burnt, prepaid_send_fees)?;
    // TODO(#8806): Support compute costs for actions. For now they match burnt gas.
    result.compute_usage = safe_add_compute(result.compute_usage, prepaid_send_fees)?;
    result.new_receipts.push(new_receipt);

    Ok(())
}

/// Returns Gas amount is required to execute Receipt and all actions it contains
fn receipt_required_gas(apply_state: &ApplyState, receipt: &Receipt) -> Result<Gas, RuntimeError> {
    Ok(match &receipt.receipt {
        ReceiptEnum::Action(action_receipt) => {
            let mut required_gas = safe_add_gas(
                total_prepaid_exec_fees(
                    &apply_state.config,
                    &action_receipt.actions,
                    &receipt.receiver_id,
                )?,
                total_prepaid_gas(&action_receipt.actions)?,
            )?;
            required_gas = safe_add_gas(
                required_gas,
                apply_state.config.fees.fee(ActionCosts::new_action_receipt).exec_fee(),
            )?;

            required_gas
        }
        ReceiptEnum::Data(_) => 0,
    })
}

/// Validate access key which was used for signing DelegateAction:
///
/// - Checks whether the access key is present fo given public_key and sender_id.
/// - Validates nonce and updates it if it's ok.
/// - Validates access key permissions.
fn validate_delegate_action_key(
    state_update: &mut TrieUpdate,
    apply_state: &ApplyState,
    delegate_action: &DelegateAction,
    result: &mut ActionResult,
) -> Result<(), RuntimeError> {
    // 'delegate_action.sender_id' account existence must be checked by a caller
    let mut access_key = match get_access_key(
        state_update,
        &delegate_action.sender_id,
        &delegate_action.public_key,
    )? {
        Some(access_key) => access_key,
        None => {
            result.result = Err(ActionErrorKind::DelegateActionAccessKeyError(
                InvalidAccessKeyError::AccessKeyNotFound {
                    account_id: delegate_action.sender_id.clone(),
                    public_key: delegate_action.public_key.clone(),
                },
            )
            .into());
            return Ok(());
        }
    };

    if delegate_action.nonce <= access_key.nonce {
        result.result = Err(ActionErrorKind::DelegateActionInvalidNonce {
            delegate_nonce: delegate_action.nonce,
            ak_nonce: access_key.nonce,
        }
        .into());
        return Ok(());
    }

    let upper_bound = apply_state.block_height
        * near_primitives::account::AccessKey::ACCESS_KEY_NONCE_RANGE_MULTIPLIER;
    if delegate_action.nonce >= upper_bound {
        result.result = Err(ActionErrorKind::DelegateActionNonceTooLarge {
            delegate_nonce: delegate_action.nonce,
            upper_bound,
        }
        .into());
        return Ok(());
    }

    access_key.nonce = delegate_action.nonce;

    let actions = delegate_action.get_actions();

    // The restriction of "function call" access keys:
    // the transaction must contain the only `FunctionCall` if "function call" access key is used
    if let AccessKeyPermission::FunctionCall(ref function_call_permission) = access_key.permission {
        if actions.len() != 1 {
            result.result = Err(ActionErrorKind::DelegateActionAccessKeyError(
                InvalidAccessKeyError::RequiresFullAccess,
            )
            .into());
            return Ok(());
        }
        if let Some(Action::FunctionCall(ref function_call)) = actions.get(0) {
            if function_call.deposit > 0 {
                result.result = Err(ActionErrorKind::DelegateActionAccessKeyError(
                    InvalidAccessKeyError::DepositWithFunctionCall,
                )
                .into());
            }
            if delegate_action.receiver_id != function_call_permission.receiver_id {
                result.result = Err(ActionErrorKind::DelegateActionAccessKeyError(
                    InvalidAccessKeyError::ReceiverMismatch {
                        tx_receiver: delegate_action.receiver_id.clone(),
                        ak_receiver: function_call_permission.receiver_id.clone(),
                    },
                )
                .into());
                return Ok(());
            }
            if !function_call_permission.method_names.is_empty()
                && function_call_permission
                    .method_names
                    .iter()
                    .all(|method_name| &function_call.method_name != method_name)
            {
                result.result = Err(ActionErrorKind::DelegateActionAccessKeyError(
                    InvalidAccessKeyError::MethodNameMismatch {
                        method_name: function_call.method_name.clone(),
                    },
                )
                .into());
                return Ok(());
            }
        } else {
            // There should Action::FunctionCall when "function call" permission is used
            result.result = Err(ActionErrorKind::DelegateActionAccessKeyError(
                InvalidAccessKeyError::RequiresFullAccess,
            )
            .into());
            return Ok(());
        }
    };

    set_access_key(
        state_update,
        delegate_action.sender_id.clone(),
        delegate_action.public_key.clone(),
        &access_key,
    );

    Ok(())
}

pub(crate) fn check_actor_permissions(
    action: &Action,
    account: &Option<Account>,
    actor_id: &AccountId,
    account_id: &AccountId,
) -> Result<(), ActionError> {
    match action {
        Action::DeployContract(_) | Action::Stake(_) | Action::AddKey(_) | Action::DeleteKey(_) => {
            if actor_id != account_id {
                return Err(ActionErrorKind::ActorNoPermission {
                    account_id: account_id.clone(),
                    actor_id: actor_id.clone(),
                }
                .into());
            }
        }
        Action::DeleteAccount(_) => {
            if actor_id != account_id {
                return Err(ActionErrorKind::ActorNoPermission {
                    account_id: account_id.clone(),
                    actor_id: actor_id.clone(),
                }
                .into());
            }
            let account = account.as_ref().unwrap();
            if account.locked() != 0 {
                return Err(ActionErrorKind::DeleteAccountStaking {
                    account_id: account_id.clone(),
                }
                .into());
            }
        }
        Action::CreateAccount(_) | Action::FunctionCall(_) | Action::Transfer(_) => (),
        Action::Delegate(_) => (),
        #[cfg(feature = "protocol_feature_nonrefundable_transfer_nep491")]
        Action::TransferV2(_) => (),
    };
    Ok(())
}

pub(crate) fn check_account_existence(
    action: &Action,
    account: &Option<Account>,
    account_id: &AccountId,
    config: &RuntimeConfig,
    is_the_only_action: bool,
    is_refund: bool,
    #[cfg_attr(
        not(feature = "protocol_feature_nonrefundable_transfer_nep491"),
        allow(unused_variables)
    )]
    receipt_starts_with_create_account: bool,
) -> Result<(), ActionError> {
    match action {
        Action::CreateAccount(_) => {
            if account.is_some() {
                return Err(ActionErrorKind::AccountAlreadyExists {
                    account_id: account_id.clone(),
                }
                .into());
            } else {
                // TODO: this should be `config.implicit_account_creation`.
                if config.wasm_config.implicit_account_creation
                    && account_is_implicit(account_id, config.wasm_config.eth_implicit_accounts)
                {
                    // If the account doesn't exist and it's implicit, then you
                    // should only be able to create it using single transfer action.
                    // Because you should not be able to add another access key to the account in
                    // the same transaction.
                    // Otherwise you can hijack an account without having the private key for the
                    // public key. We've decided to make it an invalid transaction to have any other
                    // actions on the implicit hex accounts.
                    // The easiest way is to reject the `CreateAccount` action.
                    // See https://github.com/nearprotocol/NEPs/pull/71
                    return Err(ActionErrorKind::OnlyImplicitAccountCreationAllowed {
                        account_id: account_id.clone(),
                    }
                    .into());
                }
            }
        }
        Action::Transfer(_) => {
            if account.is_none() {
<<<<<<< HEAD
                return check_transfer_to_nonexisting_account(
                    config,
                    is_the_only_action,
                    account_id,
                    is_refund,
                );
            }
        }
        #[cfg(feature = "protocol_feature_nonrefundable_transfer_nep491")]
        Action::TransferV2(transfer) => {
            if account.is_none() {
                return check_transfer_to_nonexisting_account(
                    config,
                    is_the_only_action,
                    account_id,
                    is_refund,
                );
            } else if transfer.nonrefundable && !receipt_starts_with_create_account {
                // If the account already existed before the current receipt,
                // non-refundable transfer is not allowed. But for named
                // accounts, it could be that the account was created in this
                // receipt which is allowed. Checking for the first action of
                // the receipt being a `CreateAccount` action serves this
                // purpose.
                // For implicit accounts, it is impossible that the account was
                // created by a prior action in the receipt because they must be
                // created with a singleton receipt.
                return Err(ActionErrorKind::NonRefundableBalanceToExistingAccount {
                    account_id: account_id.clone(),
                }
                .into());
=======
                return if config.wasm_config.implicit_account_creation
                    && is_the_only_action
                    && account_is_implicit(account_id, config.wasm_config.eth_implicit_accounts)
                    && !is_refund
                {
                    // OK. It's implicit account creation.
                    // Notes:
                    // - The transfer action has to be the only action in the transaction to avoid
                    // abuse by hijacking this account with other public keys or contracts.
                    // - Refunds don't automatically create accounts, because refunds are free and
                    // we don't want some type of abuse.
                    // - Account deletion with beneficiary creates a refund, so it'll not create a
                    // new account.
                    Ok(())
                } else {
                    Err(ActionErrorKind::AccountDoesNotExist { account_id: account_id.clone() }
                        .into())
                };
>>>>>>> 6ce6eb2d
            }
        }
        Action::DeployContract(_)
        | Action::FunctionCall(_)
        | Action::Stake(_)
        | Action::AddKey(_)
        | Action::DeleteKey(_)
        | Action::DeleteAccount(_) => {
            if account.is_none() {
                return Err(ActionErrorKind::AccountDoesNotExist {
                    account_id: account_id.clone(),
                }
                .into());
            }
        }
        Action::Delegate(_) => {
            if account.is_none() {
                return Err(ActionErrorKind::AccountDoesNotExist {
                    account_id: account_id.clone(),
                }
                .into());
            }
        }
    };
    Ok(())
}

fn check_transfer_to_nonexisting_account(
    config: &RuntimeConfig,
    is_the_only_action: bool,
    account_id: &AccountId,
    is_refund: bool,
) -> Result<(), ActionError> {
    if config.wasm_config.implicit_account_creation
        && is_the_only_action
        && account_id.is_implicit()
        && !is_refund
    {
        // OK. It's implicit account creation.
        // Notes:
        // - The transfer action has to be the only action in the transaction to avoid
        // abuse by hijacking this account with other public keys or contracts.
        // - Refunds don't automatically create accounts, because refunds are free and
        // we don't want some type of abuse.
        // - Account deletion with beneficiary creates a refund, so it'll not create a
        // new account.
        Ok(())
    } else {
        Err(ActionErrorKind::AccountDoesNotExist { account_id: account_id.clone() }.into())
    }
}

#[cfg(test)]
mod tests {

    use super::*;
    use crate::near_primitives::shard_layout::ShardUId;
    use near_primitives::account::FunctionCallPermission;
    use near_primitives::action::delegate::NonDelegateAction;
    use near_primitives::errors::InvalidAccessKeyError;
    use near_primitives::hash::hash;
    use near_primitives::runtime::migration_data::MigrationFlags;
    use near_primitives::transaction::CreateAccountAction;
    use near_primitives::trie_key::TrieKey;
    use near_primitives::types::{EpochId, StateChangeCause};
    use near_store::set_account;
    use near_store::test_utils::TestTriesBuilder;
    use std::sync::Arc;

    fn test_action_create_account(
        account_id: AccountId,
        predecessor_id: AccountId,
        length: u8,
    ) -> ActionResult {
        let mut account = None;
        let mut actor_id = predecessor_id.clone();
        let mut action_result = ActionResult::default();
        action_create_account(
            &RuntimeFeesConfig::test(),
            &AccountCreationConfig {
                min_allowed_top_level_account_length: length,
                registrar_account_id: "registrar".parse().unwrap(),
            },
            &mut account,
            &mut actor_id,
            &account_id,
            &predecessor_id,
            &mut action_result,
        );
        if action_result.result.is_ok() {
            assert!(account.is_some());
            assert_eq!(actor_id, account_id);
        } else {
            assert!(account.is_none());
        }
        action_result
    }

    #[test]
    fn test_create_account_valid_top_level_long() {
        let account_id = "bob_near_long_name".parse().unwrap();
        let predecessor_id = "alice.near".parse().unwrap();
        let action_result = test_action_create_account(account_id, predecessor_id, 11);
        assert!(action_result.result.is_ok());
    }

    #[test]
    fn test_create_account_valid_top_level_by_registrar() {
        let account_id = "bob".parse().unwrap();
        let predecessor_id = "registrar".parse().unwrap();
        let action_result = test_action_create_account(account_id, predecessor_id, 11);
        assert!(action_result.result.is_ok());
    }

    #[test]
    fn test_create_account_valid_sub_account() {
        let account_id = "alice.near".parse().unwrap();
        let predecessor_id = "near".parse().unwrap();
        let action_result = test_action_create_account(account_id, predecessor_id, 11);
        assert!(action_result.result.is_ok());
    }

    #[test]
    fn test_create_account_invalid_sub_account() {
        let account_id = "alice.near".parse::<AccountId>().unwrap();
        let predecessor_id = "bob".parse::<AccountId>().unwrap();
        let action_result =
            test_action_create_account(account_id.clone(), predecessor_id.clone(), 11);
        assert_eq!(
            action_result.result,
            Err(ActionError {
                index: None,
                kind: ActionErrorKind::CreateAccountNotAllowed {
                    account_id: account_id,
                    predecessor_id: predecessor_id,
                },
            })
        );
    }

    #[test]
    fn test_create_account_invalid_short_top_level() {
        let account_id = "bob".parse::<AccountId>().unwrap();
        let predecessor_id = "near".parse::<AccountId>().unwrap();
        let action_result =
            test_action_create_account(account_id.clone(), predecessor_id.clone(), 11);
        assert_eq!(
            action_result.result,
            Err(ActionError {
                index: None,
                kind: ActionErrorKind::CreateAccountOnlyByRegistrar {
                    account_id: account_id,
                    registrar_account_id: "registrar".parse().unwrap(),
                    predecessor_id: predecessor_id,
                },
            })
        );
    }

    #[test]
    fn test_create_account_valid_short_top_level_len_allowed() {
        let account_id = "bob".parse().unwrap();
        let predecessor_id = "near".parse().unwrap();
        let action_result = test_action_create_account(account_id, predecessor_id, 0);
        assert!(action_result.result.is_ok());
    }

    fn test_delete_large_account(
        account_id: &AccountId,
        code_hash: &CryptoHash,
        storage_usage: u64,
        state_update: &mut TrieUpdate,
    ) -> ActionResult {
        let mut account = Some(Account::new(100, 0, 0, *code_hash, storage_usage));
        let mut actor_id = account_id.clone();
        let mut action_result = ActionResult::default();
        let receipt = Receipt::new_balance_refund(&"alice.near".parse().unwrap(), 0);
        let res = action_delete_account(
            state_update,
            &mut account,
            &mut actor_id,
            &receipt,
            &mut action_result,
            account_id,
            &DeleteAccountAction { beneficiary_id: "bob".parse().unwrap() },
            ProtocolFeature::DeleteActionRestriction.protocol_version(),
        );
        assert!(res.is_ok());
        action_result
    }

    #[test]
    fn test_delete_account_too_large() {
        let tries = TestTriesBuilder::new().build();
        let mut state_update =
            tries.new_trie_update(ShardUId::single_shard(), CryptoHash::default());
        let action_result = test_delete_large_account(
            &"alice".parse().unwrap(),
            &CryptoHash::default(),
            Account::MAX_ACCOUNT_DELETION_STORAGE_USAGE + 1,
            &mut state_update,
        );
        assert_eq!(
            action_result.result,
            Err(ActionError {
                index: None,
                kind: ActionErrorKind::DeleteAccountWithLargeState {
                    account_id: "alice".parse().unwrap()
                }
            })
        )
    }

    fn test_delete_account_with_contract(storage_usage: u64) -> ActionResult {
        let tries = TestTriesBuilder::new().build();
        let mut state_update =
            tries.new_trie_update(ShardUId::single_shard(), CryptoHash::default());
        let account_id = "alice".parse::<AccountId>().unwrap();
        let trie_key = TrieKey::ContractCode { account_id: account_id.clone() };
        let empty_contract = [0; 10_000].to_vec();
        let contract_hash = hash(&empty_contract);
        state_update.set(trie_key, empty_contract);
        test_delete_large_account(&account_id, &contract_hash, storage_usage, &mut state_update)
    }

    #[test]
    fn test_delete_account_with_contract_and_small_state() {
        let action_result =
            test_delete_account_with_contract(Account::MAX_ACCOUNT_DELETION_STORAGE_USAGE + 100);
        assert!(action_result.result.is_ok());
    }

    #[test]
    fn test_delete_account_with_contract_and_large_state() {
        let action_result =
            test_delete_account_with_contract(10 * Account::MAX_ACCOUNT_DELETION_STORAGE_USAGE);
        assert_eq!(
            action_result.result,
            Err(ActionError {
                index: None,
                kind: ActionErrorKind::DeleteAccountWithLargeState {
                    account_id: "alice".parse().unwrap()
                }
            })
        );
    }

    fn create_delegate_action_receipt() -> (ActionReceipt, SignedDelegateAction) {
        let signed_delegate_action = SignedDelegateAction {
            delegate_action: DelegateAction {
                sender_id: "bob.test.near".parse().unwrap(),
                receiver_id: "token.test.near".parse().unwrap(),
                actions: vec![
                    non_delegate_action(
                        Action::FunctionCall(
                            Box::new(FunctionCallAction {
                                 method_name: "ft_transfer".parse().unwrap(),
                                 args: vec![123, 34, 114, 101, 99, 101, 105, 118, 101, 114, 95, 105, 100, 34, 58, 34, 106, 97, 110, 101, 46, 116, 101, 115, 116, 46, 110, 101, 97, 114, 34, 44, 34, 97, 109, 111, 117, 110, 116, 34, 58, 34, 52, 34, 125],
                                 gas: 30000000000000,
                                 deposit: 1,
                            })
                        )
                    )
                ],
                nonce: 19000001,
                max_block_height: 57,
                public_key: "ed25519:32LnPNBZQJ3uhY8yV6JqnNxtRW8E27Ps9YD1XeUNuA1m".parse::<PublicKey>().unwrap(),
            },
            signature: "ed25519:5oswo6yH6u7xduXHEC4aWc8EGmWdbFz49DaHvAVioS9tbdrxpUtoNQUa8ST9Fxpk7zS2ogWvuKaL29JjMFDi3DLe".parse().unwrap()
        };

        let action_receipt = ActionReceipt {
            signer_id: "alice.test.near".parse().unwrap(),
            signer_public_key: PublicKey::empty(near_crypto::KeyType::ED25519),
            gas_price: 1,
            output_data_receivers: Vec::new(),
            input_data_ids: Vec::new(),
            actions: vec![Action::Delegate(Box::new(signed_delegate_action.clone()))],
        };

        (action_receipt, signed_delegate_action)
    }

    fn create_apply_state(block_height: BlockHeight) -> ApplyState {
        ApplyState {
            block_height,
            prev_block_hash: CryptoHash::default(),
            block_hash: CryptoHash::default(),
            epoch_id: EpochId::default(),
            epoch_height: 3,
            gas_price: 2,
            block_timestamp: 1,
            gas_limit: None,
            random_seed: CryptoHash::default(),
            current_protocol_version: 1,
            config: Arc::new(RuntimeConfig::test()),
            cache: None,
            is_new_chunk: false,
            migration_data: Arc::default(),
            migration_flags: MigrationFlags::default(),
        }
    }

    fn setup_account(
        account_id: &AccountId,
        public_key: &PublicKey,
        access_key: &AccessKey,
    ) -> TrieUpdate {
        let tries = TestTriesBuilder::new().build();
        let mut state_update =
            tries.new_trie_update(ShardUId::single_shard(), CryptoHash::default());
        let account = Account::new(100, 0, 0, CryptoHash::default(), 100);
        set_account(&mut state_update, account_id.clone(), &account);
        set_access_key(&mut state_update, account_id.clone(), public_key.clone(), access_key);

        state_update.commit(StateChangeCause::InitialState);
        let trie_changes = state_update.finalize().unwrap().1;
        let mut store_update = tries.store_update();
        let root = tries.apply_all(&trie_changes, ShardUId::single_shard(), &mut store_update);
        store_update.commit().unwrap();

        tries.new_trie_update(ShardUId::single_shard(), root)
    }
    fn non_delegate_action(action: Action) -> NonDelegateAction {
        NonDelegateAction::try_from(action)
            .expect("cannot violate type invariants, not even in test")
    }

    #[test]
    fn test_delegate_action() {
        let mut result = ActionResult::default();
        let (action_receipt, signed_delegate_action) = create_delegate_action_receipt();
        let sender_id = signed_delegate_action.delegate_action.sender_id.clone();
        let sender_pub_key = signed_delegate_action.delegate_action.public_key.clone();
        let access_key = AccessKey { nonce: 19000000, permission: AccessKeyPermission::FullAccess };

        let apply_state =
            create_apply_state(signed_delegate_action.delegate_action.max_block_height);
        let mut state_update = setup_account(&sender_id, &sender_pub_key, &access_key);

        apply_delegate_action(
            &mut state_update,
            &apply_state,
            &action_receipt,
            &sender_id,
            &signed_delegate_action,
            &mut result,
        )
        .expect("Expect ok");

        assert!(result.result.is_ok(), "Result error: {:?}", result.result.err());
        assert_eq!(
            result.new_receipts,
            vec![Receipt {
                predecessor_id: sender_id.clone(),
                receiver_id: signed_delegate_action.delegate_action.receiver_id.clone(),
                receipt_id: CryptoHash::default(),
                receipt: ReceiptEnum::Action(ActionReceipt {
                    signer_id: action_receipt.signer_id.clone(),
                    signer_public_key: action_receipt.signer_public_key.clone(),
                    gas_price: action_receipt.gas_price,
                    output_data_receivers: Vec::new(),
                    input_data_ids: Vec::new(),
                    actions: signed_delegate_action.delegate_action.get_actions(),
                })
            }]
        );
    }

    #[test]
    fn test_delegate_action_signature_verification() {
        let mut result = ActionResult::default();
        let (action_receipt, mut signed_delegate_action) = create_delegate_action_receipt();
        let sender_id = signed_delegate_action.delegate_action.sender_id.clone();
        let sender_pub_key = signed_delegate_action.delegate_action.public_key.clone();
        let access_key = AccessKey { nonce: 19000000, permission: AccessKeyPermission::FullAccess };

        let apply_state =
            create_apply_state(signed_delegate_action.delegate_action.max_block_height);
        let mut state_update = setup_account(&sender_id, &sender_pub_key, &access_key);

        // Corrupt receiver_id. Signature verifycation must fail.
        signed_delegate_action.delegate_action.receiver_id = "www.test.near".parse().unwrap();

        apply_delegate_action(
            &mut state_update,
            &apply_state,
            &action_receipt,
            &sender_id,
            &signed_delegate_action,
            &mut result,
        )
        .expect("Expect ok");

        assert_eq!(result.result, Err(ActionErrorKind::DelegateActionInvalidSignature.into()));
    }

    #[test]
    fn test_delegate_action_max_height() {
        let mut result = ActionResult::default();
        let (action_receipt, signed_delegate_action) = create_delegate_action_receipt();
        let sender_id = signed_delegate_action.delegate_action.sender_id.clone();
        let sender_pub_key = signed_delegate_action.delegate_action.public_key.clone();
        let access_key = AccessKey { nonce: 19000000, permission: AccessKeyPermission::FullAccess };

        // Setup current block as higher than max_block_height. Must fail.
        let apply_state =
            create_apply_state(signed_delegate_action.delegate_action.max_block_height + 1);
        let mut state_update = setup_account(&sender_id, &sender_pub_key, &access_key);

        apply_delegate_action(
            &mut state_update,
            &apply_state,
            &action_receipt,
            &sender_id,
            &signed_delegate_action,
            &mut result,
        )
        .expect("Expect ok");

        assert_eq!(result.result, Err(ActionErrorKind::DelegateActionExpired.into()));
    }

    #[test]
    fn test_delegate_action_validate_sender_account() {
        let mut result = ActionResult::default();
        let (action_receipt, signed_delegate_action) = create_delegate_action_receipt();
        let sender_id = signed_delegate_action.delegate_action.sender_id.clone();
        let sender_pub_key = signed_delegate_action.delegate_action.public_key.clone();
        let access_key = AccessKey { nonce: 19000000, permission: AccessKeyPermission::FullAccess };

        let apply_state =
            create_apply_state(signed_delegate_action.delegate_action.max_block_height);
        let mut state_update = setup_account(&sender_id, &sender_pub_key, &access_key);

        // Use a different sender_id. Must fail.
        apply_delegate_action(
            &mut state_update,
            &apply_state,
            &action_receipt,
            &"www.test.near".parse().unwrap(),
            &signed_delegate_action,
            &mut result,
        )
        .expect("Expect ok");

        assert_eq!(
            result.result,
            Err(ActionErrorKind::DelegateActionSenderDoesNotMatchTxReceiver {
                sender_id: sender_id.clone(),
                receiver_id: "www.test.near".parse().unwrap(),
            }
            .into())
        );

        // Sender account doesn't exist. Must fail.
        assert_eq!(
            check_account_existence(
                &Action::Delegate(Box::new(signed_delegate_action)),
                &mut None,
                &sender_id,
                &RuntimeConfig::test(),
                false,
                false,
<<<<<<< HEAD
                false,
=======
>>>>>>> 6ce6eb2d
            ),
            Err(ActionErrorKind::AccountDoesNotExist { account_id: sender_id.clone() }.into())
        );
    }

    #[test]
    fn test_validate_delegate_action_key_update_nonce() {
        let (_, signed_delegate_action) = create_delegate_action_receipt();
        let sender_id = &signed_delegate_action.delegate_action.sender_id;
        let sender_pub_key = &signed_delegate_action.delegate_action.public_key;
        let access_key = AccessKey { nonce: 19000000, permission: AccessKeyPermission::FullAccess };

        let apply_state =
            create_apply_state(signed_delegate_action.delegate_action.max_block_height);
        let mut state_update = setup_account(sender_id, sender_pub_key, &access_key);

        // Everything is ok
        let mut result = ActionResult::default();
        validate_delegate_action_key(
            &mut state_update,
            &apply_state,
            &signed_delegate_action.delegate_action,
            &mut result,
        )
        .expect("Expect ok");
        assert!(result.result.is_ok(), "Result error: {:?}", result.result);

        // Must fail, Nonce had been updated by previous step.
        result = ActionResult::default();
        validate_delegate_action_key(
            &mut state_update,
            &apply_state,
            &signed_delegate_action.delegate_action,
            &mut result,
        )
        .expect("Expect ok");
        assert_eq!(
            result.result,
            Err(ActionErrorKind::DelegateActionInvalidNonce {
                delegate_nonce: signed_delegate_action.delegate_action.nonce,
                ak_nonce: signed_delegate_action.delegate_action.nonce,
            }
            .into())
        );

        // Increment nonce. Must pass.
        result = ActionResult::default();
        let mut delegate_action = signed_delegate_action.delegate_action.clone();
        delegate_action.nonce += 1;
        validate_delegate_action_key(
            &mut state_update,
            &apply_state,
            &delegate_action,
            &mut result,
        )
        .expect("Expect ok");
        assert!(result.result.is_ok(), "Result error: {:?}", result.result);
    }

    #[test]
    fn test_delegate_action_key_doesnt_exist() {
        let mut result = ActionResult::default();
        let (_, signed_delegate_action) = create_delegate_action_receipt();
        let sender_id = signed_delegate_action.delegate_action.sender_id.clone();
        let sender_pub_key = signed_delegate_action.delegate_action.public_key.clone();
        let access_key = AccessKey { nonce: 19000000, permission: AccessKeyPermission::FullAccess };

        let apply_state =
            create_apply_state(signed_delegate_action.delegate_action.max_block_height);
        let mut state_update = setup_account(
            &sender_id,
            &PublicKey::empty(near_crypto::KeyType::ED25519),
            &access_key,
        );

        validate_delegate_action_key(
            &mut state_update,
            &apply_state,
            &signed_delegate_action.delegate_action,
            &mut result,
        )
        .expect("Expect ok");
        assert_eq!(
            result.result,
            Err(ActionErrorKind::DelegateActionAccessKeyError(
                InvalidAccessKeyError::AccessKeyNotFound {
                    account_id: sender_id,
                    public_key: sender_pub_key,
                },
            )
            .into())
        );
    }

    #[test]
    fn test_delegate_action_key_incorrect_nonce() {
        let mut result = ActionResult::default();
        let (_, signed_delegate_action) = create_delegate_action_receipt();
        let sender_id = signed_delegate_action.delegate_action.sender_id.clone();
        let sender_pub_key = signed_delegate_action.delegate_action.public_key.clone();
        let access_key = AccessKey {
            nonce: signed_delegate_action.delegate_action.nonce,
            permission: AccessKeyPermission::FullAccess,
        };

        let apply_state =
            create_apply_state(signed_delegate_action.delegate_action.max_block_height);
        let mut state_update = setup_account(&sender_id, &sender_pub_key, &access_key);

        validate_delegate_action_key(
            &mut state_update,
            &apply_state,
            &signed_delegate_action.delegate_action,
            &mut result,
        )
        .expect("Expect ok");
        assert_eq!(
            result.result,
            Err(ActionErrorKind::DelegateActionInvalidNonce {
                delegate_nonce: signed_delegate_action.delegate_action.nonce,
                ak_nonce: signed_delegate_action.delegate_action.nonce,
            }
            .into())
        );
    }

    #[test]
    fn test_delegate_action_key_nonce_too_large() {
        let mut result = ActionResult::default();
        let (_, signed_delegate_action) = create_delegate_action_receipt();
        let sender_id = signed_delegate_action.delegate_action.sender_id.clone();
        let sender_pub_key = signed_delegate_action.delegate_action.public_key.clone();
        let access_key = AccessKey { nonce: 19000000, permission: AccessKeyPermission::FullAccess };

        let apply_state = create_apply_state(1);
        let mut state_update = setup_account(&sender_id, &sender_pub_key, &access_key);

        validate_delegate_action_key(
            &mut state_update,
            &apply_state,
            &signed_delegate_action.delegate_action,
            &mut result,
        )
        .expect("Expect ok");
        assert_eq!(
            result.result,
            Err(ActionErrorKind::DelegateActionNonceTooLarge {
                delegate_nonce: signed_delegate_action.delegate_action.nonce,
                upper_bound: 1000000,
            }
            .into())
        );
    }

    fn test_delegate_action_key_permissions(
        access_key: &AccessKey,
        delegate_action: &DelegateAction,
    ) -> ActionResult {
        let mut result = ActionResult::default();
        let sender_id = delegate_action.sender_id.clone();
        let sender_pub_key = delegate_action.public_key.clone();

        let apply_state = create_apply_state(delegate_action.max_block_height);
        let mut state_update = setup_account(&sender_id, &sender_pub_key, &access_key);

        validate_delegate_action_key(
            &mut state_update,
            &apply_state,
            &delegate_action,
            &mut result,
        )
        .expect("Expect ok");

        result
    }

    #[test]
    fn test_delegate_action_key_permissions_fncall() {
        let (_, signed_delegate_action) = create_delegate_action_receipt();
        let access_key = AccessKey {
            nonce: 19000000,
            permission: AccessKeyPermission::FunctionCall(FunctionCallPermission {
                allowance: None,
                receiver_id: signed_delegate_action.delegate_action.receiver_id.to_string(),
                method_names: vec!["test_method".parse().unwrap()],
            }),
        };

        let mut delegate_action = signed_delegate_action.delegate_action;
        delegate_action.actions =
            vec![non_delegate_action(Action::FunctionCall(Box::new(FunctionCallAction {
                args: Vec::new(),
                deposit: 0,
                gas: 300,
                method_name: "test_method".parse().unwrap(),
            })))];
        let result = test_delegate_action_key_permissions(&access_key, &delegate_action);
        assert!(result.result.is_ok(), "Result error {:?}", result.result);
    }

    #[test]
    fn test_delegate_action_key_permissions_incorrect_action() {
        let (_, signed_delegate_action) = create_delegate_action_receipt();
        let access_key = AccessKey {
            nonce: 19000000,
            permission: AccessKeyPermission::FunctionCall(FunctionCallPermission {
                allowance: None,
                receiver_id: signed_delegate_action.delegate_action.receiver_id.to_string(),
                method_names: vec!["test_method".parse().unwrap()],
            }),
        };

        let mut delegate_action = signed_delegate_action.delegate_action;
        delegate_action.actions =
            vec![non_delegate_action(Action::CreateAccount(CreateAccountAction {}))];

        let result = test_delegate_action_key_permissions(&access_key, &delegate_action);

        assert_eq!(
            result.result,
            Err(ActionErrorKind::DelegateActionAccessKeyError(
                InvalidAccessKeyError::RequiresFullAccess,
            )
            .into())
        );
    }

    #[test]
    fn test_delegate_action_key_permissions_actions_number() {
        let (_, signed_delegate_action) = create_delegate_action_receipt();
        let access_key = AccessKey {
            nonce: 19000000,
            permission: AccessKeyPermission::FunctionCall(FunctionCallPermission {
                allowance: None,
                receiver_id: signed_delegate_action.delegate_action.receiver_id.to_string(),
                method_names: vec!["test_method".parse().unwrap()],
            }),
        };

        let mut delegate_action = signed_delegate_action.delegate_action;
        delegate_action.actions = vec![
            non_delegate_action(Action::FunctionCall(Box::new(FunctionCallAction {
                args: Vec::new(),
                deposit: 0,
                gas: 300,
                method_name: "test_method".parse().unwrap(),
            }))),
            non_delegate_action(Action::FunctionCall(Box::new(FunctionCallAction {
                args: Vec::new(),
                deposit: 0,
                gas: 300,
                method_name: "test_method".parse().unwrap(),
            }))),
        ];

        let result = test_delegate_action_key_permissions(&access_key, &delegate_action);

        assert_eq!(
            result.result,
            Err(ActionErrorKind::DelegateActionAccessKeyError(
                InvalidAccessKeyError::RequiresFullAccess,
            )
            .into())
        );
    }

    #[test]
    fn test_delegate_action_key_permissions_fncall_deposit() {
        let (_, signed_delegate_action) = create_delegate_action_receipt();
        let access_key = AccessKey {
            nonce: 19000000,
            permission: AccessKeyPermission::FunctionCall(FunctionCallPermission {
                allowance: None,
                receiver_id: signed_delegate_action.delegate_action.receiver_id.to_string(),
                method_names: Vec::new(),
            }),
        };

        let mut delegate_action = signed_delegate_action.delegate_action;
        delegate_action.actions =
            vec![non_delegate_action(Action::FunctionCall(Box::new(FunctionCallAction {
                args: Vec::new(),
                deposit: 1,
                gas: 300,
                method_name: "test_method".parse().unwrap(),
            })))];

        let result = test_delegate_action_key_permissions(&access_key, &delegate_action);

        assert_eq!(
            result.result,
            Err(ActionErrorKind::DelegateActionAccessKeyError(
                InvalidAccessKeyError::DepositWithFunctionCall,
            )
            .into())
        );
    }

    #[test]
    fn test_delegate_action_key_permissions_receiver_id() {
        let (_, signed_delegate_action) = create_delegate_action_receipt();
        let access_key = AccessKey {
            nonce: 19000000,
            permission: AccessKeyPermission::FunctionCall(FunctionCallPermission {
                allowance: None,
                receiver_id: "another.near".parse().unwrap(),
                method_names: Vec::new(),
            }),
        };

        let mut delegate_action = signed_delegate_action.delegate_action;
        delegate_action.actions =
            vec![non_delegate_action(Action::FunctionCall(Box::new(FunctionCallAction {
                args: Vec::new(),
                deposit: 0,
                gas: 300,
                method_name: "test_method".parse().unwrap(),
            })))];

        let result = test_delegate_action_key_permissions(&access_key, &delegate_action);

        assert_eq!(
            result.result,
            Err(ActionErrorKind::DelegateActionAccessKeyError(
                InvalidAccessKeyError::ReceiverMismatch {
                    tx_receiver: delegate_action.receiver_id,
                    ak_receiver: "another.near".parse().unwrap(),
                },
            )
            .into())
        );
    }

    #[test]
    fn test_delegate_action_key_permissions_method() {
        let (_, signed_delegate_action) = create_delegate_action_receipt();
        let access_key = AccessKey {
            nonce: 19000000,
            permission: AccessKeyPermission::FunctionCall(FunctionCallPermission {
                allowance: None,
                receiver_id: signed_delegate_action.delegate_action.receiver_id.to_string(),
                method_names: vec!["another_method".parse().unwrap()],
            }),
        };

        let mut delegate_action = signed_delegate_action.delegate_action;
        delegate_action.actions =
            vec![non_delegate_action(Action::FunctionCall(Box::new(FunctionCallAction {
                args: Vec::new(),
                deposit: 0,
                gas: 300,
                method_name: "test_method".parse().unwrap(),
            })))];

        let result = test_delegate_action_key_permissions(&access_key, &delegate_action);

        assert_eq!(
            result.result,
            Err(ActionErrorKind::DelegateActionAccessKeyError(
                InvalidAccessKeyError::MethodNameMismatch {
                    method_name: "test_method".parse().unwrap(),
                },
            )
            .into())
        );
    }
}<|MERGE_RESOLUTION|>--- conflicted
+++ resolved
@@ -18,20 +18,15 @@
 use near_primitives::runtime::fees::RuntimeFeesConfig;
 use near_primitives::transaction::{
     Action, AddKeyAction, DeleteAccountAction, DeleteKeyAction, DeployContractAction,
-    FunctionCallAction, StakeAction,
+    FunctionCallAction, StakeAction, TransferAction,
 };
 use near_primitives::types::validator_stake::ValidatorStake;
-<<<<<<< HEAD
 use near_primitives::types::{
     AccountId, Balance, BlockHeight, EpochInfoProvider, Gas, TrieCacheMode,
 };
-use near_primitives::utils::create_random_seed;
-=======
-use near_primitives::types::{AccountId, BlockHeight, EpochInfoProvider, Gas, TrieCacheMode};
 use near_primitives::utils::{
     account_is_implicit, create_random_seed, wallet_contract_placeholder,
 };
->>>>>>> 6ce6eb2d
 use near_primitives::version::{
     ProtocolFeature, ProtocolVersion, DELETE_KEY_STORAGE_USAGE_PROTOCOL_VERSION,
 };
@@ -460,6 +455,7 @@
     account: &mut Option<Account>,
     actor_id: &mut AccountId,
     account_id: &AccountId,
+    transfer: &TransferAction,
     deposit: Balance,
     block_height: BlockHeight,
     current_protocol_version: ProtocolVersion,
@@ -484,39 +480,27 @@
             // unwrap: here it's safe because the `account_id` has already been determined to be implicit by `get_account_type`
             let public_key = PublicKey::from_near_implicit_account(account_id).unwrap();
 
-<<<<<<< HEAD
-    // TODO(jakmeier): feature flag?
-    let refundable_balance;
-    let nonrefundable_balance;
-    if nonrefundable {
-        refundable_balance = 0;
-        nonrefundable_balance = deposit;
-    } else {
-        refundable_balance = deposit;
-        nonrefundable_balance = 0;
-    }
-
-    *account = Some(Account::new(
-        refundable_balance,
-        0,
-        nonrefundable_balance,
-        CryptoHash::default(),
-        fee_config.storage_usage_config.num_bytes_account
-            + public_key.len() as u64
-            + access_key.try_to_vec().unwrap().len() as u64
-            + fee_config.storage_usage_config.num_extra_bytes_record,
-    ));
-=======
+            // TODO(jakmeier): feature flag?
+            let refundable_balance;
+            let nonrefundable_balance;
+            if nonrefundable {
+                refundable_balance = 0;
+                nonrefundable_balance = deposit;
+            } else {
+                refundable_balance = deposit;
+                nonrefundable_balance = 0;
+            }
+
             *account = Some(Account::new(
-                transfer.deposit,
+                refundable_balance,
                 0,
+                nonrefundable_balance,
                 CryptoHash::default(),
                 fee_config.storage_usage_config.num_bytes_account
                     + public_key.len() as u64
                     + borsh::object_length(&access_key).unwrap() as u64
                     + fee_config.storage_usage_config.num_extra_bytes_record,
             ));
->>>>>>> 6ce6eb2d
 
             set_access_key(state_update, account_id.clone(), public_key, &access_key);
         }
@@ -531,7 +515,7 @@
                     + wallet_contract.code().len() as u64;
 
                 *account =
-                    Some(Account::new(transfer.deposit, 0, *wallet_contract.hash(), storage_usage));
+                    Some(Account::new(transfer.deposit, 0, 0, *wallet_contract.hash(), storage_usage));
 
                 // TODO(eth-implicit) Store a reference to the `Wallet Contract` instead of literally deploying it.
                 set_code(state_update, account_id.clone(), &wallet_contract);
@@ -1002,13 +986,24 @@
         }
         Action::Transfer(_) => {
             if account.is_none() {
-<<<<<<< HEAD
-                return check_transfer_to_nonexisting_account(
-                    config,
-                    is_the_only_action,
-                    account_id,
-                    is_refund,
-                );
+                return if config.wasm_config.implicit_account_creation
+                    && is_the_only_action
+                    && account_is_implicit(account_id, config.wasm_config.eth_implicit_accounts)
+                    && !is_refund
+                {
+                    // OK. It's implicit account creation.
+                    // Notes:
+                    // - The transfer action has to be the only action in the transaction to avoid
+                    // abuse by hijacking this account with other public keys or contracts.
+                    // - Refunds don't automatically create accounts, because refunds are free and
+                    // we don't want some type of abuse.
+                    // - Account deletion with beneficiary creates a refund, so it'll not create a
+                    // new account.
+                    Ok(())
+                } else {
+                    Err(ActionErrorKind::AccountDoesNotExist { account_id: account_id.clone() }
+                        .into())
+                };
             }
         }
         #[cfg(feature = "protocol_feature_nonrefundable_transfer_nep491")]
@@ -1034,26 +1029,6 @@
                     account_id: account_id.clone(),
                 }
                 .into());
-=======
-                return if config.wasm_config.implicit_account_creation
-                    && is_the_only_action
-                    && account_is_implicit(account_id, config.wasm_config.eth_implicit_accounts)
-                    && !is_refund
-                {
-                    // OK. It's implicit account creation.
-                    // Notes:
-                    // - The transfer action has to be the only action in the transaction to avoid
-                    // abuse by hijacking this account with other public keys or contracts.
-                    // - Refunds don't automatically create accounts, because refunds are free and
-                    // we don't want some type of abuse.
-                    // - Account deletion with beneficiary creates a refund, so it'll not create a
-                    // new account.
-                    Ok(())
-                } else {
-                    Err(ActionErrorKind::AccountDoesNotExist { account_id: account_id.clone() }
-                        .into())
-                };
->>>>>>> 6ce6eb2d
             }
         }
         Action::DeployContract(_)
@@ -1089,7 +1064,7 @@
 ) -> Result<(), ActionError> {
     if config.wasm_config.implicit_account_creation
         && is_the_only_action
-        && account_id.is_implicit()
+        && account_is_implicit(account_id, config.wasm_config.eth_implicit_accounts) 
         && !is_refund
     {
         // OK. It's implicit account creation.
@@ -1518,10 +1493,7 @@
                 &RuntimeConfig::test(),
                 false,
                 false,
-<<<<<<< HEAD
                 false,
-=======
->>>>>>> 6ce6eb2d
             ),
             Err(ActionErrorKind::AccountDoesNotExist { account_id: sender_id.clone() }.into())
         );
