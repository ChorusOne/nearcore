--- conflicted
+++ resolved
@@ -367,26 +367,12 @@
 
         let runtime_config_store = RuntimeConfigStore::new(None);
         let runtime_config = runtime_config_store.get_config(PROTOCOL_VERSION);
-<<<<<<< HEAD
-        let storage_bytes = runtime_config.fees.storage_usage_config.num_bytes_account;
-        let liquid_balance = 100_000_000 * NEAR_BASE;
-        storage_mutator.set_account(
-            self_validator.validator_id().clone(),
-            Account::new(
-                liquid_balance,
-                self_account.amount,
-                0,
-                CryptoHash::default(),
-                storage_bytes,
-            ),
-=======
 
         let storage_mutator = StorageMutator::new(
             epoch_manager.clone(),
             &runtime,
             epoch_id.clone(),
             prev_state_roots,
->>>>>>> 6ce6eb2d
         )?;
         let (new_state_roots, new_validator_accounts) =
             self.add_validator_accounts(validators, runtime_config, home_dir, storage_mutator)?;
@@ -764,6 +750,7 @@
                 Account::new(
                     liquid_balance,
                     validator_account.amount,
+                    0
                     CryptoHash::default(),
                     storage_bytes,
                 ),
