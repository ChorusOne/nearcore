--- conflicted
+++ resolved
@@ -119,18 +119,6 @@
 
         match &self.subcmd {
             SubCommand::View => {
-<<<<<<< HEAD
-                let (_, epoch_manager, _, chain_store, hot_store) =
-                    Self::get_db(&opener, home_dir, &near_config, near_store::Mode::ReadOnly);
-                let tip = chain_store.final_head().unwrap();
-                let shards = epoch_manager.num_shards(&tip.epoch_id).unwrap();
-                println!("DB version: {:?}", hot_store.get_db_version());
-                println!("Current final tip @{:?} - shards: {:?}", tip.height, shards);
-
-                for shard in 0..shards {
-                    let shard_uid = epoch_manager.shard_id_to_uid(shard, &tip.epoch_id)?;
-                    match store_helper::get_flat_storage_status(&hot_store, shard_uid) {
-=======
                 let (.., hot_store) =
                     Self::get_db(&opener, home_dir, &near_config, near_store::Mode::ReadOnly);
                 println!("DB version: {:?}", hot_store.get_db_version()?);
@@ -140,7 +128,6 @@
                     let status = FlatStorageStatus::try_from_slice(&status)?;
 
                     match status {
->>>>>>> 7fa17572
                         FlatStorageStatus::Ready(ready_status) => {
                             println!(
                                 "Shard: {shard_uid:?} - flat storage @{:?} ({})",
