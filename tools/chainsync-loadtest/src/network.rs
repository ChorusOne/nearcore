--- conflicted
+++ resolved
@@ -280,31 +280,6 @@
         Ok(None)
     }
 
-<<<<<<< HEAD
-impl Handler<WithSpanContext<NetworkViewClientMessages>> for FakeClientActor {
-    type Result = NetworkViewClientResponses;
-    fn handle(
-        &mut self,
-        msg: WithSpanContext<NetworkViewClientMessages>,
-        _ctx: &mut Self::Context,
-    ) -> Self::Result {
-        let msg = msg.msg;
-        let name = match msg {
-            NetworkViewClientMessages::TxStatus { .. } => "TxStatus",
-            NetworkViewClientMessages::TxStatusResponse(_) => "TxStatusResponse",
-            NetworkViewClientMessages::BlockRequest(_) => "BlockRequest",
-            NetworkViewClientMessages::BlockHeadersRequest(_) => "BlockHeadersRequest",
-            NetworkViewClientMessages::StateRequestHeader { .. } => "StateRequestHeader",
-            NetworkViewClientMessages::StateRequestPart { .. } => "StateRequestPart",
-            NetworkViewClientMessages::AnnounceAccount(_) => {
-                return NetworkViewClientResponses::NoResponse;
-            }
-            #[allow(unreachable_patterns)]
-            _ => "unknown",
-        };
-        info!("view_request: {}", name);
-        return NetworkViewClientResponses::NoResponse;
-=======
     async fn state_response(&self, _info: StateResponseInfo) {}
 
     async fn block_approval(&self, _approval: Approval, _peer_id: PeerId) {}
@@ -366,7 +341,6 @@
         for s in n.info_futures.split_off(0) {
             s.send(n.info_.clone()).unwrap();
         }
->>>>>>> 8c42071c
     }
 
     async fn announce_account(
