[[bin]]
name = "nearcore"
path = "src/main.rs"

[package]
name = "nearcore"
version = "0.0.1"
authors = ["Near Inc <hello@nearprotocol.com>"]

[dependencies]
futures = "0.1"
tokio = "0.1"
serde = "1.0"
serde_json = "1.0"
serde_derive = "1.0"
log = "0.4"
env_logger = "0.5"
parking_lot = "0.6"
clap = "2.32.0"

libp2p = { git = "https://github.com/tomaka/libp2p-rs", rev = "8111062f0177fd7423626f2db9560273644a4c4d", default-features = false, features = ["libp2p-secio", "libp2p-secio-secp256k1"] }
substrate-network-libp2p = { path = "core/network-libp2p" }
primitives = { path = "core/primitives" }
network = { path = "core/network" }
storage = { path = "core/storage" }
runtime = { path = "core/runtime" }
client = { path = "core/client" }


[workspace]
members = [
    "core/primitives",
<<<<<<< HEAD
    "core/network",
    "core/storage",
    "core/runtime",
    "core/client",
=======
    "core/txflow",
>>>>>>> 522600ab
]<|MERGE_RESOLUTION|>--- conflicted
+++ resolved
@@ -30,12 +30,9 @@
 [workspace]
 members = [
     "core/primitives",
-<<<<<<< HEAD
     "core/network",
     "core/storage",
     "core/runtime",
     "core/client",
-=======
     "core/txflow",
->>>>>>> 522600ab
 ]