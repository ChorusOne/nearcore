#!/usr/bin/env python

import argparse
import json
import os
import subprocess

try:
    input = raw_input
except NameError:
    pass


"""Installs cargo/Rust."""
def install_cargo():
    try:
        subprocess.call([os.path.expanduser('~/.cargo/bin/cargo'), '--version'])
    except OSError:
        print("Installing Rust...")
        subprocess.check_output('curl https://sh.rustup.rs -sSf | sh -s -- -y', shell=True)


"""Inits the node configuration using docker."""
def docker_init(image, home_dir, init_flags):
    subprocess.check_output(['docker', 'run',
        '-v', '%s:/srv/near' % home_dir, '-it',
        image, 'near', '--home=/srv/near', 'init'] + init_flags)


"""Inits the node configuration using local build."""
def nodocker_init(home_dir, is_release, init_flags):
    target = './target/%s/near' % ('release' if is_release else 'debug')
    subprocess.call([target,
        '--home=%s' % home_dir, 'init'] + init_flags)


"""Retrieve requested chain id from the flags."""
def get_chain_id_from_flags(flags):
    chain_id_flags = [flag for flag in flags if flag.startswith('--chain-id=')]
    if len(chain_id_flags) == 1:
        return chain_id_flags[0][len('--chain-id='):]
    return ''


"""Checks if there is already everything setup on this machine, otherwise sets up NEAR node."""
<<<<<<< HEAD
def check_and_setup(is_local, is_release, image, home_dir, init_flags):
    if is_local:
=======
def check_and_setup(nodocker, is_release, image, home_dir, init_flags):
    if nodocker:
        subprocess.call([os.path.expanduser('~/.cargo/bin/rustup'),
            'default', 'nightly'])
>>>>>>> 731fa47b
        flags = ['-p', 'near']
        if is_release:
            flags = ['--release'] + flags
        code = subprocess.call(
            [os.path.expanduser('cargo'), 'build'] + flags)
        if code != 0:
            print("Compilation failed, aborting")
            exit(code)

    chain_id = get_chain_id_from_flags(init_flags)
    if os.path.exists(os.path.join(home_dir, 'config.json')):
        genesis_config = json.loads(open(os.path.join(os.path.join(home_dir, 'genesis.json'))).read())
        if chain_id !='' and genesis_config['chain_id'] != chain_id:
            if chain_id == 'testnet':
                print("Folder %s already has network configuration for %s, which is not the official TestNet.\n"
                      "Use ./scripts/start_localnet.py instead to keep running with existing configuration.\n"
                      "If you want to run a different network, either specify different --home or remove %s to start from scratch." % (home_dir, genesis_config['chain_id'], home_dir))
            elif genesis_config['chain_id'] == 'testnet':
                print("Folder %s already has network configuration for the official TestNet.\n"
                      "Use ./scripts/start_testnet.py instead to keep running it.\n"
                      "If you want to run a different network, either specify different --home or remove %s to start from scratch" % (home_dir, home_dir))
            elif chain_id != '':
                print("Folder %s already has network configuration for %s. Use ./scripts/start_localnet.py to continue running it." % (home_dir, genesis_config['chain_id']))
            exit(1)
        print("Using existing node configuration from %s for %s" % (home_dir, genesis_config['chain_id']))
        return

    print("Setting up network configuration.")
    if len([x for x in init_flags if x.startswith('--account-id')]) == 0:
        prompt = "Enter your account ID"
        if chain_id != '':
          prompt += " (leave empty if not going to be a validator): "
        else:
          prompt += ": "
        account_id = input(prompt)
        init_flags.append('--account-id=%s' % account_id)
    if nodocker:
        nodocker_init(home_dir, is_release, init_flags)
    else:
        docker_init(image, home_dir, init_flags)


def print_staking_key(home_dir):
    key_path = os.path.join(home_dir, 'validator_key.json')
    if not os.path.exists(key_path):
        return

    key_file = json.loads(open(key_path).read())
    if not key_file['account_id']:
        print("Node is not staking. Re-run init to specify staking account.")
        return
    print("Stake for user '%s' with '%s'" % (key_file['account_id'], key_file['public_key']))


"""Stops and removes given docker container."""
def docker_stop_if_exists(name):
    try:
        subprocess.check_output(['docker', 'stop', name])
    except subprocess.CalledProcessError:
        pass
    try:
        subprocess.check_output(['docker', 'rm', name])
    except subprocess.CalledProcessError:
        pass

"""Checks the ports saved in config.json"""
def get_port(home_dir, net):
    config = json.load(open(os.path.join(home_dir, 'config.json')))
    p = config[net]['addr'][config[net]['addr'].find(':') + 1:]
    return p + ":" + p

"""Runs NEAR core inside the docker container for isolation and easy update with Watchtower."""
def run_docker(image, home_dir, boot_nodes, verbose):
    print("Starting NEAR client and Watchtower dockers...")
    docker_stop_if_exists('watchtower')
    docker_stop_if_exists('nearcore')
    # Start nearcore container, mapping home folder and ports.
    envs = ['-e', 'BOOT_NODES=%s' % boot_nodes]
    rpc_port = get_port(home_dir, 'rpc')
    network_port = get_port(home_dir, 'network')
    if verbose:
        envs.extend(['-e', 'VERBOSE=1'])
    subprocess.check_output(['docker', 'run',
                    '-d', '-p', rpc_port, '-p', network_port, '-v', '%s:/srv/near' % home_dir,
                    '--name', 'nearcore', '--restart', 'unless-stopped'] + 
                    envs + [image])
    # Start Watchtower that will automatically update the nearcore container when new version appears.
    subprocess.check_output(['docker', 'run',
                    '-d', '--restart', 'unless-stopped', '--name', 'watchtower',
                    '-v', '/var/run/docker.sock:/var/run/docker.sock',
                    'v2tec/watchtower', image])
    print("Node is running! \nTo check logs call: docker logs --follow nearcore")

"""Runs NEAR core outside of docker."""
def run_nodocker(home_dir, is_release, boot_nodes, verbose):
    print("Starting NEAR client...")
    print("Autoupdate is not supported at the moment for runs outside of docker")
    cmd = ['./target/%s/near' % ('release' if is_release else 'debug')]
    cmd.extend(['--home', home_dir])
    if verbose:
        cmd.append('--verbose')
    cmd.append('run')
    cmd.extend(['--boot-nodes=%s' % boot_nodes])
    try:
        subprocess.call(cmd)
    except KeyboardInterrupt:
        print("\nStopping NEARCore.")


def setup_and_run(nodocker, is_release, image, home_dir, init_flags, boot_nodes, verbose=False):
    if nodocker:
        install_cargo()
    else:
        try:
            subprocess.check_output(['docker', 'pull', image])
            subprocess.check_output(['docker', 'pull', 'v2tec/watchtower'])
        except subprocess.CalledProcessError as exc:
            print("Failed to fetch docker containers: %s" % exc)
            exit(1)

    check_and_setup(nodocker, is_release, image, home_dir, init_flags)

    print_staking_key(home_dir)

    if nodocker:
        run_nodocker(home_dir, is_release, boot_nodes, verbose)
    else:
        run_docker(image, home_dir, boot_nodes, verbose)


"""Stops docker for Nearcore and watchtower if they are running."""
def stop_docker():
    docker_stop_if_exists('watchtower')
    docker_stop_if_exists('nearcore')<|MERGE_RESOLUTION|>--- conflicted
+++ resolved
@@ -43,15 +43,8 @@
 
 
 """Checks if there is already everything setup on this machine, otherwise sets up NEAR node."""
-<<<<<<< HEAD
-def check_and_setup(is_local, is_release, image, home_dir, init_flags):
-    if is_local:
-=======
 def check_and_setup(nodocker, is_release, image, home_dir, init_flags):
     if nodocker:
-        subprocess.call([os.path.expanduser('~/.cargo/bin/rustup'),
-            'default', 'nightly'])
->>>>>>> 731fa47b
         flags = ['-p', 'near']
         if is_release:
             flags = ['--release'] + flags
