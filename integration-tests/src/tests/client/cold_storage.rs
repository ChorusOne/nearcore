--- conflicted
+++ resolved
@@ -229,32 +229,19 @@
     }
 }
 
-<<<<<<< HEAD
-/// Producing 4 epochs of blocks with some transactions.
-/// Call copying full contents of cold columns to cold storage in batches of specified max_size.
-/// Currently only supports super small or super big batch.
-/// If batch_size = 0, check that every value was copied in a separate batch.
-/// If batch_size > 0, check that everything was copied in one batch.
-/// Most importantly, checking that everything from cold columns was indeed copied into cold storage.
-fn test_initial_copy_to_cold(batch_size: usize) {
-=======
 /// Very similar to `test_storage_after_commit_of_cold_update`, but has less transactions,
 /// and more importantly SKIPS.
 /// Here we are testing that `update_cold_db` handles itself correctly
 /// if some heights are not present in blockchain.
 #[test]
 fn test_cold_db_copy_with_height_skips() {
->>>>>>> 578983c8
     init_test_logger();
 
     let epoch_length = 5;
     let max_height = epoch_length * 4;
 
-<<<<<<< HEAD
-=======
     let skips = HashSet::from([1, 4, 5, 7, 11, 14, 16, 19]);
 
->>>>>>> 578983c8
     let mut genesis = Genesis::test(vec!["test0".parse().unwrap(), "test1".parse().unwrap()], 1);
 
     genesis.config.epoch_length = epoch_length;
@@ -268,33 +255,6 @@
 
     let mut last_hash = *env.clients[0].chain.genesis().hash();
 
-<<<<<<< HEAD
-    for h in 1..max_height {
-        let signer = InMemorySigner::from_seed("test0".parse().unwrap(), KeyType::ED25519, "test0");
-        for i in 0..5 {
-            let tx = SignedTransaction::send_money(
-                h * 10 + i,
-                "test0".parse().unwrap(),
-                "test1".parse().unwrap(),
-                &signer,
-                1,
-                last_hash,
-            );
-            env.clients[0].process_tx(tx, false, false);
-        }
-
-        let block = env.clients[0].produce_block(h).unwrap().unwrap();
-        env.process_block(0, block.clone(), Provenance::PRODUCED);
-        last_hash = block.hash().clone();
-    }
-
-    copy_all_data_to_cold(
-        (*store.cold_db().unwrap()).clone(),
-        &env.clients[0].runtime_adapter.store(),
-        batch_size,
-    )
-    .unwrap();
-=======
     test_cold_genesis_update(&*store.cold_db().unwrap(), &env.clients[0].runtime_adapter.store())
         .unwrap();
 
@@ -361,7 +321,6 @@
         }
         false
     }));
->>>>>>> 578983c8
 
     for col in DBCol::iter() {
         if col.is_cold() {
@@ -369,7 +328,75 @@
                 &env.clients[0].runtime_adapter.store(),
                 &store.get_store(Temperature::Cold),
                 col,
-<<<<<<< HEAD
+                &no_check_rules,
+            );
+            // assert that this test actually checks something
+            assert!(
+                col == DBCol::StateChangesForSplitStates
+                    || col == DBCol::StateHeaders
+                    || num_checks > 0
+            );
+        }
+    }
+}
+
+/// Producing 4 epochs of blocks with some transactions.
+/// Call copying full contents of cold columns to cold storage in batches of specified max_size.
+/// Currently only supports super small or super big batch.
+/// If batch_size = 0, check that every value was copied in a separate batch.
+/// If batch_size > 0, check that everything was copied in one batch.
+/// Most importantly, checking that everything from cold columns was indeed copied into cold storage.
+fn test_initial_copy_to_cold(batch_size: usize) {
+    init_test_logger();
+
+    let epoch_length = 5;
+    let max_height = epoch_length * 4;
+
+    let mut genesis = Genesis::test(vec!["test0".parse().unwrap(), "test1".parse().unwrap()], 1);
+
+    genesis.config.epoch_length = epoch_length;
+    let mut chain_genesis = ChainGenesis::test();
+    chain_genesis.epoch_length = epoch_length;
+    let mut env = TestEnv::builder(chain_genesis)
+        .runtime_adapters(create_nightshade_runtimes(&genesis, 1))
+        .build();
+
+    let store = create_test_node_storage_with_cold(DB_VERSION, DbKind::Hot);
+
+    let mut last_hash = *env.clients[0].chain.genesis().hash();
+
+    for h in 1..max_height {
+        let signer = InMemorySigner::from_seed("test0".parse().unwrap(), KeyType::ED25519, "test0");
+        for i in 0..5 {
+            let tx = SignedTransaction::send_money(
+                h * 10 + i,
+                "test0".parse().unwrap(),
+                "test1".parse().unwrap(),
+                &signer,
+                1,
+                last_hash,
+            );
+            env.clients[0].process_tx(tx, false, false);
+        }
+
+        let block = env.clients[0].produce_block(h).unwrap().unwrap();
+        env.process_block(0, block.clone(), Provenance::PRODUCED);
+        last_hash = block.hash().clone();
+    }
+
+    copy_all_data_to_cold(
+        (*store.cold_db().unwrap()).clone(),
+        &env.clients[0].runtime_adapter.store(),
+        batch_size,
+    )
+    .unwrap();
+
+    for col in DBCol::iter() {
+        if col.is_cold() {
+            let num_checks = check_iter(
+                &env.clients[0].runtime_adapter.store(),
+                &store.get_store(Temperature::Cold),
+                col,
                 &vec![],
             );
             if col == DBCol::StateChangesForSplitStates || col == DBCol::StateHeaders {
@@ -394,16 +421,4 @@
 #[test]
 fn test_initial_copy_to_cold_huge_batch() {
     test_initial_copy_to_cold(usize::MAX);
-=======
-                &no_check_rules,
-            );
-            // assert that this test actually checks something
-            assert!(
-                col == DBCol::StateChangesForSplitStates
-                    || col == DBCol::StateHeaders
-                    || num_checks > 0
-            );
-        }
-    }
->>>>>>> 578983c8
 }