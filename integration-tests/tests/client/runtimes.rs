//! Client is responsible for tracking the chain, chunks, and producing them when needed.
//! This client works completely synchronously and must be operated by some async actor outside.

use std::collections::HashMap;
use std::path::Path;
use std::sync::Arc;

use cached::Cached;

use near_chain::{ChainGenesis, RuntimeAdapter};
use near_chain_configs::Genesis;
use near_chunks::test_utils::ChunkForwardingTestFixture;
use near_chunks::ProcessPartialEncodedChunkResult;
use near_client::test_utils::TestEnv;
use near_crypto::KeyType;
use near_network::test_utils::MockNetworkAdapter;
use near_network::types::PartialEncodedChunkForwardMsg;
use near_primitives::block::{Approval, ApprovalInner};
use near_primitives::block_header::ApprovalType;
use near_primitives::hash::hash;
use near_primitives::network::PeerId;
#[cfg(feature = "protocol_feature_block_header_v3")]
use near_primitives::sharding::ShardChunkHeaderInner;
use near_primitives::sharding::{PartialEncodedChunk, ShardChunkHeader};
use near_primitives::utils::MaybeValidated;
use near_primitives::validator_signer::InMemoryValidatorSigner;
use near_primitives::version::PROTOCOL_VERSION;
use near_store::test_utils::create_test_store;
use nearcore::config::GenesisExt;

pub fn create_nightshade_runtimes(genesis: &Genesis, n: usize) -> Vec<Arc<dyn RuntimeAdapter>> {
    (0..n)
        .map(|_| {
            Arc::new(nearcore::NightshadeRuntime::test(
                Path::new("."),
                create_test_store(),
                &genesis,
<<<<<<< HEAD
                vec![],
                vec![],
                None,
                None,
=======
>>>>>>> 277d8b00
            )) as Arc<dyn RuntimeAdapter>
        })
        .collect()
}

fn create_runtimes(n: usize) -> Vec<Arc<dyn RuntimeAdapter>> {
    let genesis = Genesis::test(vec!["test0".parse().unwrap(), "test1".parse().unwrap()], 1);
    create_nightshade_runtimes(&genesis, n)
}

#[test]
fn test_pending_approvals() {
    let mut env =
        TestEnv::builder(ChainGenesis::test()).runtime_adapters(create_runtimes(1)).build();
    let signer =
        InMemoryValidatorSigner::from_seed("test0".parse().unwrap(), KeyType::ED25519, "test0");
    let parent_hash = hash(&[1]);
    let approval = Approval::new(parent_hash, 0, 1, &signer);
    let peer_id = PeerId::random();
    env.clients[0].collect_block_approval(&approval, ApprovalType::PeerApproval(peer_id.clone()));
    let approvals =
        env.clients[0].pending_approvals.cache_remove(&ApprovalInner::Endorsement(parent_hash));
    let expected =
        vec![("test0".parse().unwrap(), (approval, ApprovalType::PeerApproval(peer_id)))]
            .into_iter()
            .collect::<HashMap<_, _>>();
    assert_eq!(approvals, Some(expected));
}

#[test]
fn test_invalid_approvals() {
    let network_adapter = Arc::new(MockNetworkAdapter::default());
    let mut env = TestEnv::builder(ChainGenesis::test())
        .runtime_adapters(create_runtimes(1))
        .network_adapters(vec![network_adapter.clone()])
        .build();
    let signer =
        InMemoryValidatorSigner::from_seed("random".parse().unwrap(), KeyType::ED25519, "random");
    let parent_hash = hash(&[1]);
    // Approval not from a validator. Should be dropped
    let approval = Approval::new(parent_hash, 1, 3, &signer);
    let peer_id = PeerId::random();
    env.clients[0].collect_block_approval(&approval, ApprovalType::PeerApproval(peer_id.clone()));
    assert_eq!(env.clients[0].pending_approvals.cache_size(), 0);
    // Approval with invalid signature. Should be dropped
    let signer =
        InMemoryValidatorSigner::from_seed("test0".parse().unwrap(), KeyType::ED25519, "random");
    let genesis_hash = *env.clients[0].chain.genesis().hash();
    let approval = Approval::new(genesis_hash, 0, 1, &signer);
    env.clients[0].collect_block_approval(&approval, ApprovalType::PeerApproval(peer_id));
    assert_eq!(env.clients[0].pending_approvals.cache_size(), 0);
}

#[cfg(not(feature = "protocol_feature_block_header_v3"))]
#[test]
fn test_cap_max_gas_price() {
    use near_chain::Provenance;
    use near_primitives::version::ProtocolFeature;
    let mut genesis = Genesis::test(vec!["test0".parse().unwrap(), "test1".parse().unwrap()], 1);
    let epoch_length = 5;
    genesis.config.min_gas_price = 1_000;
    genesis.config.max_gas_price = 1_000_000;
    genesis.config.protocol_version = ProtocolFeature::CapMaxGasPrice.protocol_version();
    genesis.config.epoch_length = epoch_length;
    let chain_genesis = ChainGenesis::from(&genesis);
    let mut env = TestEnv::builder(chain_genesis)
        .runtime_adapters(create_nightshade_runtimes(&genesis, 1))
        .build();

    for i in 1..epoch_length {
        let block = env.clients[0].produce_block(i).unwrap().unwrap();
        env.process_block(0, block, Provenance::PRODUCED);
    }

    let last_block = env.clients[0].chain.get_block_by_height(epoch_length - 1).unwrap().clone();
    let protocol_version = env.clients[0]
        .runtime_adapter
        .get_epoch_protocol_version(last_block.header().epoch_id())
        .unwrap();
    let min_gas_price = env.clients[0].chain.block_economics_config.min_gas_price(protocol_version);
    let max_gas_price = env.clients[0].chain.block_economics_config.max_gas_price(protocol_version);
    assert!(max_gas_price <= 20 * min_gas_price);
}

#[test]
fn test_process_partial_encoded_chunk_with_missing_block() {
    let mut env =
        TestEnv::builder(ChainGenesis::test()).runtime_adapters(create_runtimes(1)).build();
    let client = &mut env.clients[0];
    let chunk_producer = ChunkForwardingTestFixture::default();
    let mut mock_chunk = chunk_producer.make_partial_encoded_chunk(&[0]);
    // change the prev_block to some unknown block
    match &mut mock_chunk.header {
        ShardChunkHeader::V1(ref mut header) => {
            header.inner.prev_block_hash = hash(b"some_prev_block");
            header.init();
        }
        ShardChunkHeader::V2(ref mut header) => {
            header.inner.prev_block_hash = hash(b"some_prev_block");
            header.init();
        }
        #[cfg(feature = "protocol_feature_block_header_v3")]
        ShardChunkHeader::V3(header) => {
            match &mut header.inner {
                ShardChunkHeaderInner::V1(inner) => {
                    inner.prev_block_hash = hash(b"some_prev_block")
                }
                ShardChunkHeaderInner::V2(inner) => {
                    inner.prev_block_hash = hash(b"some_prev_block")
                }
            }
            header.init();
        }
    }

    let mock_forward = PartialEncodedChunkForwardMsg::from_header_and_parts(
        &mock_chunk.header,
        mock_chunk.parts.clone(),
    );

    // process_partial_encoded_chunk should return Ok(NeedBlock) if the chunk is
    // based on a missing block.
    let result = client.shards_mgr.process_partial_encoded_chunk(
        MaybeValidated::NotValidated(&mock_chunk),
        client.chain.mut_store(),
        &mut client.rs,
        PROTOCOL_VERSION,
    );
    assert!(matches!(result, Ok(ProcessPartialEncodedChunkResult::NeedBlock)));

    // Client::process_partial_encoded_chunk should not return an error
    // if the chunk is based on a missing block.
    let result = client.process_partial_encoded_chunk(MaybeValidated::NotValidated(
        PartialEncodedChunk::V2(mock_chunk),
    ));
    match result {
        Ok(accepted_blocks) => assert!(accepted_blocks.is_empty()),
        Err(e) => panic!("Client::process_partial_encoded_chunk failed with {:?}", e),
    }

    // process_partial_encoded_chunk_forward should return UnknownChunk if it is based on a
    // a missing block.
    let result = client.process_partial_encoded_chunk_forward(mock_forward);
    assert!(matches!(
        result,
        Err(near_client_primitives::types::Error::Chunk(near_chunks::Error::UnknownChunk))
    ));
}<|MERGE_RESOLUTION|>--- conflicted
+++ resolved
@@ -35,13 +35,6 @@
                 Path::new("."),
                 create_test_store(),
                 &genesis,
-<<<<<<< HEAD
-                vec![],
-                vec![],
-                None,
-                None,
-=======
->>>>>>> 277d8b00
             )) as Arc<dyn RuntimeAdapter>
         })
         .collect()
