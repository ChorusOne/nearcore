use crate::download_file::{run_download_file, FileDownloadError};
use crate::dyn_config::LOG_CONFIG_FILENAME;
use anyhow::{anyhow, bail, Context};
use near_chain_configs::{
    get_initial_supply, ClientConfig, GCConfig, Genesis, GenesisConfig, GenesisValidationMode,
    LogSummaryStyle, MutableConfigValue, StateSyncConfig,
};
use near_config_utils::{ValidationError, ValidationErrors};
use near_crypto::{InMemorySigner, KeyFile, KeyType, PublicKey, Signer};
#[cfg(feature = "json_rpc")]
use near_jsonrpc::RpcConfig;
use near_network::config::NetworkConfig;
use near_network::tcp;
use near_o11y::log_config::LogConfig;
use near_primitives::account::{AccessKey, Account};
use near_primitives::hash::CryptoHash;
#[cfg(test)]
use near_primitives::shard_layout::account_id_to_shard_id;
use near_primitives::shard_layout::ShardLayout;
use near_primitives::state_record::StateRecord;
use near_primitives::static_clock::StaticClock;
use near_primitives::test_utils::create_test_signer;
use near_primitives::types::{
    AccountId, AccountInfo, Balance, BlockHeight, BlockHeightDelta, Gas, NumBlocks, NumSeats,
    NumShards, ShardId,
};
use near_primitives::utils::{generate_random_string, get_num_seats_per_shard};
use near_primitives::validator_signer::{InMemoryValidatorSigner, ValidatorSigner};
use near_primitives::version::PROTOCOL_VERSION;
#[cfg(feature = "rosetta_rpc")]
use near_rosetta_rpc::RosettaRpcConfig;
use near_telemetry::TelemetryConfig;
use num_rational::Rational32;
use std::fs;
use std::fs::File;
use std::io::{Read, Write};
use std::path::Path;
use std::str::FromStr;
use std::sync::Arc;
use std::time::Duration;
#[cfg(test)]
use tempfile::tempdir;
use tracing::{info, warn};

/// Initial balance used in tests.
pub const TESTING_INIT_BALANCE: Balance = 1_000_000_000 * NEAR_BASE;

/// Validator's stake used in tests.
pub const TESTING_INIT_STAKE: Balance = 50_000_000 * NEAR_BASE;

/// One NEAR, divisible by 10^24.
pub const NEAR_BASE: Balance = 1_000_000_000_000_000_000_000_000;

/// Millinear, 1/1000 of NEAR.
pub const MILLI_NEAR: Balance = NEAR_BASE / 1000;

/// Block production tracking delay.
pub const BLOCK_PRODUCTION_TRACKING_DELAY: u64 = 100;

/// Expected block production time in ms.
pub const MIN_BLOCK_PRODUCTION_DELAY: u64 = 600;

/// Maximum time to delay block production without approvals is ms.
pub const MAX_BLOCK_PRODUCTION_DELAY: u64 = 2_000;

/// Maximum time until skipping the previous block is ms.
pub const MAX_BLOCK_WAIT_DELAY: u64 = 6_000;

/// Horizon at which instead of fetching block, fetch full state.
const BLOCK_FETCH_HORIZON: BlockHeightDelta = 50;

/// Behind this horizon header fetch kicks in.
const BLOCK_HEADER_FETCH_HORIZON: BlockHeightDelta = 50;

/// Time between check to perform catchup.
const CATCHUP_STEP_PERIOD: u64 = 100;

/// Time between checking to re-request chunks.
const CHUNK_REQUEST_RETRY_PERIOD: u64 = 400;

/// Expected epoch length.
pub const EXPECTED_EPOCH_LENGTH: BlockHeightDelta = (5 * 60 * 1000) / MIN_BLOCK_PRODUCTION_DELAY;

/// Criterion for kicking out block producers.
pub const BLOCK_PRODUCER_KICKOUT_THRESHOLD: u8 = 90;

/// Criterion for kicking out chunk producers.
pub const CHUNK_PRODUCER_KICKOUT_THRESHOLD: u8 = 90;

/// Fast mode constants for testing/developing.
pub const FAST_MIN_BLOCK_PRODUCTION_DELAY: u64 = 120;
pub const FAST_MAX_BLOCK_PRODUCTION_DELAY: u64 = 500;
pub const FAST_EPOCH_LENGTH: BlockHeightDelta = 60;

/// Expected number of blocks per year
pub const NUM_BLOCKS_PER_YEAR: u64 = 365 * 24 * 60 * 60;

/// Initial gas limit.
pub const INITIAL_GAS_LIMIT: Gas = 1_000_000_000_000_000;

/// Initial and minimum gas price.
pub const MIN_GAS_PRICE: Balance = 100_000_000;

/// Protocol treasury account
pub const PROTOCOL_TREASURY_ACCOUNT: &str = "near";

/// Fishermen stake threshold.
pub const FISHERMEN_THRESHOLD: Balance = 10 * NEAR_BASE;

/// Number of blocks for which a given transaction is valid
pub const TRANSACTION_VALIDITY_PERIOD: NumBlocks = 100;

/// Number of seats for block producers
pub const NUM_BLOCK_PRODUCER_SEATS: NumSeats = 50;

/// The minimum stake required for staking is last seat price divided by this number.
pub const MINIMUM_STAKE_DIVISOR: u64 = 10;

pub const CONFIG_FILENAME: &str = "config.json";
pub const GENESIS_CONFIG_FILENAME: &str = "genesis.json";
pub const NODE_KEY_FILE: &str = "node_key.json";
pub const VALIDATOR_KEY_FILE: &str = "validator_key.json";

pub const MAINNET: &str = "mainnet";
pub const TESTNET: &str = "testnet";
pub const BETANET: &str = "betanet";

pub const MAINNET_TELEMETRY_URL: &str = "https://explorer.mainnet.near.org/api/nodes";
pub const NETWORK_TELEMETRY_URL: &str = "https://explorer.{}.near.org/api/nodes";

/// The rate at which the gas price can be adjusted (alpha in the formula).
/// The formula is
/// gas_price_t = gas_price_{t-1} * (1 + (gas_used/gas_limit - 1/2) * alpha))
pub const GAS_PRICE_ADJUSTMENT_RATE: Rational32 = Rational32::new_raw(1, 100);

/// Protocol treasury reward
pub const PROTOCOL_REWARD_RATE: Rational32 = Rational32::new_raw(1, 10);

/// Maximum inflation rate per year
pub const MAX_INFLATION_RATE: Rational32 = Rational32::new_raw(1, 20);

/// Protocol upgrade stake threshold.
pub const PROTOCOL_UPGRADE_STAKE_THRESHOLD: Rational32 = Rational32::new_raw(4, 5);

fn default_header_sync_initial_timeout() -> Duration {
    Duration::from_secs(10)
}

fn default_header_sync_progress_timeout() -> Duration {
    Duration::from_secs(2)
}

fn default_header_sync_stall_ban_timeout() -> Duration {
    Duration::from_secs(120)
}

fn default_state_sync_timeout() -> Duration {
    Duration::from_secs(60)
}

fn default_header_sync_expected_height_per_second() -> u64 {
    10
}

fn default_sync_check_period() -> Duration {
    Duration::from_secs(10)
}

fn default_sync_step_period() -> Duration {
    Duration::from_millis(10)
}

fn default_sync_height_threshold() -> u64 {
    1
}

fn default_view_client_threads() -> usize {
    4
}

fn default_log_summary_period() -> Duration {
    Duration::from_secs(10)
}

fn default_doomslug_step_period() -> Duration {
    Duration::from_millis(100)
}

fn default_view_client_throttle_period() -> Duration {
    Duration::from_secs(30)
}

fn default_trie_viewer_state_size_limit() -> Option<u64> {
    Some(50_000)
}

fn default_transaction_pool_size_limit() -> Option<u64> {
    Some(100_000_000) // 100 MB.
}

#[derive(serde::Serialize, serde::Deserialize, Clone, Debug)]
pub struct Consensus {
    /// Minimum number of peers to start syncing.
    pub min_num_peers: usize,
    /// Duration to check for producing / skipping block.
    pub block_production_tracking_delay: Duration,
    /// Minimum duration before producing block.
    pub min_block_production_delay: Duration,
    /// Maximum wait for approvals before producing block.
    pub max_block_production_delay: Duration,
    /// Maximum duration before skipping given height.
    pub max_block_wait_delay: Duration,
    /// Produce empty blocks, use `false` for testing.
    pub produce_empty_blocks: bool,
    /// Horizon at which instead of fetching block, fetch full state.
    pub block_fetch_horizon: BlockHeightDelta,
    /// Behind this horizon header fetch kicks in.
    pub block_header_fetch_horizon: BlockHeightDelta,
    /// Time between check to perform catchup.
    pub catchup_step_period: Duration,
    /// Time between checking to re-request chunks.
    pub chunk_request_retry_period: Duration,
    /// How much time to wait after initial header sync
    #[serde(default = "default_header_sync_initial_timeout")]
    pub header_sync_initial_timeout: Duration,
    /// How much time to wait after some progress is made in header sync
    #[serde(default = "default_header_sync_progress_timeout")]
    pub header_sync_progress_timeout: Duration,
    /// How much time to wait before banning a peer in header sync if sync is too slow
    #[serde(default = "default_header_sync_stall_ban_timeout")]
    pub header_sync_stall_ban_timeout: Duration,
    /// How much to wait for a state sync response before re-requesting
    #[serde(default = "default_state_sync_timeout")]
    pub state_sync_timeout: Duration,
    /// Expected increase of header head weight per second during header sync
    #[serde(default = "default_header_sync_expected_height_per_second")]
    pub header_sync_expected_height_per_second: u64,
    /// How frequently we check whether we need to sync
    #[serde(default = "default_sync_check_period")]
    pub sync_check_period: Duration,
    /// During sync the time we wait before reentering the sync loop
    #[serde(default = "default_sync_step_period")]
    pub sync_step_period: Duration,
    /// Time between running doomslug timer.
    #[serde(default = "default_doomslug_step_period")]
    pub doomslug_step_period: Duration,
    #[serde(default = "default_sync_height_threshold")]
    pub sync_height_threshold: u64,
}

impl Default for Consensus {
    fn default() -> Self {
        Consensus {
            min_num_peers: 3,
            block_production_tracking_delay: Duration::from_millis(BLOCK_PRODUCTION_TRACKING_DELAY),
            min_block_production_delay: Duration::from_millis(MIN_BLOCK_PRODUCTION_DELAY),
            max_block_production_delay: Duration::from_millis(MAX_BLOCK_PRODUCTION_DELAY),
            max_block_wait_delay: Duration::from_millis(MAX_BLOCK_WAIT_DELAY),
            produce_empty_blocks: true,
            block_fetch_horizon: BLOCK_FETCH_HORIZON,
            block_header_fetch_horizon: BLOCK_HEADER_FETCH_HORIZON,
            catchup_step_period: Duration::from_millis(CATCHUP_STEP_PERIOD),
            chunk_request_retry_period: Duration::from_millis(CHUNK_REQUEST_RETRY_PERIOD),
            header_sync_initial_timeout: default_header_sync_initial_timeout(),
            header_sync_progress_timeout: default_header_sync_progress_timeout(),
            header_sync_stall_ban_timeout: default_header_sync_stall_ban_timeout(),
            state_sync_timeout: default_state_sync_timeout(),
            header_sync_expected_height_per_second: default_header_sync_expected_height_per_second(
            ),
            sync_check_period: default_sync_check_period(),
            sync_step_period: default_sync_step_period(),
            doomslug_step_period: default_doomslug_step_period(),
            sync_height_threshold: default_sync_height_threshold(),
        }
    }
}

#[derive(serde::Serialize, serde::Deserialize, Clone, Debug)]
#[serde(default)]
pub struct Config {
    pub genesis_file: String,
    pub genesis_records_file: Option<String>,
    pub validator_key_file: String,
    pub node_key_file: String,
    #[cfg(feature = "json_rpc")]
    #[serde(skip_serializing_if = "Option::is_none")]
    pub rpc: Option<RpcConfig>,
    #[cfg(feature = "rosetta_rpc")]
    #[serde(skip_serializing_if = "Option::is_none")]
    pub rosetta_rpc: Option<RosettaRpcConfig>,
    pub telemetry: TelemetryConfig,
    pub network: near_network::config_json::Config,
    pub consensus: Consensus,
    pub tracked_accounts: Vec<AccountId>,
    pub tracked_shards: Vec<ShardId>,
    #[serde(skip_serializing_if = "Option::is_none")]
    pub tracked_shard_schedule: Option<Vec<Vec<ShardId>>>,
    #[serde(skip_serializing_if = "is_false")]
    pub archive: bool,
    /// If save_trie_changes is not set it will get inferred from the `archive` field as follows:
    /// save_trie_changes = !archive
    /// save_trie_changes should be set to true iff
    /// - archive if false - non-archival nodes need trie changes to perform garbage collection
    /// - archive is true and cold_store is configured - node working in split storage mode
    /// needs trie changes in order to do garbage collection on hot and populate cold State column.
    #[serde(skip_serializing_if = "Option::is_none")]
    pub save_trie_changes: Option<bool>,
    pub log_summary_style: LogSummaryStyle,
    #[serde(default = "default_log_summary_period")]
    pub log_summary_period: Duration,
    // Allows more detailed logging, for example a list of orphaned blocks.
    pub enable_multiline_logging: Option<bool>,
    /// Garbage collection configuration.
    #[serde(default, flatten)]
    pub gc: GCConfig,
    #[serde(default = "default_view_client_threads")]
    pub view_client_threads: usize,
    pub epoch_sync_enabled: bool,
    #[serde(default = "default_view_client_throttle_period")]
    pub view_client_throttle_period: Duration,
    #[serde(default = "default_trie_viewer_state_size_limit")]
    pub trie_viewer_state_size_limit: Option<u64>,
    /// If set, overrides value in genesis configuration.
    #[serde(skip_serializing_if = "Option::is_none")]
    pub max_gas_burnt_view: Option<Gas>,
    /// Different parameters to configure underlying storage.
    pub store: near_store::StoreConfig,
    /// Different parameters to configure underlying cold storage.
    /// This feature is under development, do not use in production.
    #[serde(default, skip_serializing_if = "Option::is_none")]
    pub cold_store: Option<near_store::StoreConfig>,
    /// Configuration for the split storage.
    #[serde(default, skip_serializing_if = "Option::is_none")]
    pub split_storage: Option<SplitStorageConfig>,
    /// The node will stop after the head exceeds this height.
    /// The node usually stops within several seconds after reaching the target height.
    #[serde(default, skip_serializing_if = "Option::is_none")]
    pub expected_shutdown: Option<BlockHeight>,
    /// Whether to use state sync (unreliable and corrupts the DB if fails) or do a block sync instead.
    #[serde(skip_serializing_if = "Option::is_none")]
    pub state_sync_enabled: Option<bool>,
    /// Options for syncing state.
    #[serde(skip_serializing_if = "Option::is_none")]
    pub state_sync: Option<StateSyncConfig>,
    /// Limit of the size of per-shard transaction pool measured in bytes. If not set, the size
    /// will be unbounded.
    /// New transactions that bring the size of the pool over this limit will be rejected. This
    /// guarantees that the node will use bounded resources to store incoming transactions.
    /// Setting this value too low (<1MB) on the validator might lead to production of smaller
    /// chunks and underutilizing the capacity of the network.
    #[serde(default = "default_transaction_pool_size_limit")]
    pub transaction_pool_size_limit: Option<u64>,
<<<<<<< HEAD
    /// If a node needs to upload state parts to S3
    pub s3_credentials_file: Option<String>,
    /// If set on the node will collect RocksDB perf metrics
    pub perf_db: bool,
=======
>>>>>>> 7f62527d
}

fn is_false(value: &bool) -> bool {
    !*value
}
impl Default for Config {
    fn default() -> Self {
        Config {
            genesis_file: GENESIS_CONFIG_FILENAME.to_string(),
            genesis_records_file: None,
            validator_key_file: VALIDATOR_KEY_FILE.to_string(),
            node_key_file: NODE_KEY_FILE.to_string(),
            #[cfg(feature = "json_rpc")]
            rpc: Some(RpcConfig::default()),
            #[cfg(feature = "rosetta_rpc")]
            rosetta_rpc: None,
            telemetry: TelemetryConfig::default(),
            network: Default::default(),
            consensus: Consensus::default(),
            tracked_accounts: vec![],
            tracked_shards: vec![],
            tracked_shard_schedule: None,
            archive: false,
            save_trie_changes: None,
            log_summary_style: LogSummaryStyle::Colored,
            log_summary_period: default_log_summary_period(),
            gc: GCConfig::default(),
            epoch_sync_enabled: true,
            view_client_threads: default_view_client_threads(),
            view_client_throttle_period: default_view_client_throttle_period(),
            trie_viewer_state_size_limit: default_trie_viewer_state_size_limit(),
            max_gas_burnt_view: None,
            store: near_store::StoreConfig::default(),
            cold_store: None,
            split_storage: None,
            expected_shutdown: None,
            state_sync: None,
            state_sync_enabled: None,
            transaction_pool_size_limit: default_transaction_pool_size_limit(),
            enable_multiline_logging: None,
            perf_db: false,
        }
    }
}

fn default_enable_split_storage_view_client() -> bool {
    false
}

fn default_cold_store_initial_migration_batch_size() -> usize {
    500_000_000
}

fn default_cold_store_initial_migration_loop_sleep_duration() -> Duration {
    Duration::from_secs(30)
}

fn default_cold_store_loop_sleep_duration() -> Duration {
    Duration::from_secs(1)
}

#[derive(serde::Serialize, serde::Deserialize, Clone, Debug)]
pub struct SplitStorageConfig {
    #[serde(default = "default_enable_split_storage_view_client")]
    pub enable_split_storage_view_client: bool,

    #[serde(default = "default_cold_store_initial_migration_batch_size")]
    pub cold_store_initial_migration_batch_size: usize,
    #[serde(default = "default_cold_store_initial_migration_loop_sleep_duration")]
    pub cold_store_initial_migration_loop_sleep_duration: Duration,

    #[serde(default = "default_cold_store_loop_sleep_duration")]
    pub cold_store_loop_sleep_duration: Duration,
}

impl Default for SplitStorageConfig {
    fn default() -> Self {
        SplitStorageConfig {
            enable_split_storage_view_client: default_enable_split_storage_view_client(),
            cold_store_initial_migration_batch_size:
                default_cold_store_initial_migration_batch_size(),
            cold_store_initial_migration_loop_sleep_duration:
                default_cold_store_initial_migration_loop_sleep_duration(),
            cold_store_loop_sleep_duration: default_cold_store_loop_sleep_duration(),
        }
    }
}

impl Config {
    /// load Config from config.json without panic. Do semantic validation on field values.
    /// If config file issues occur, a ValidationError::ConfigFileError will be returned;
    /// If config semantic checks failed, a ValidationError::ConfigSemanticError will be returned
    pub fn from_file(path: &Path) -> Result<Self, ValidationError> {
        Self::from_file_skip_validation(path).and_then(|config| {
            config.validate()?;
            Ok(config)
        })
    }

    /// load Config from config.json without panic.
    /// Skips semantic validation on field values.
    /// This function should only return error for file issues.
    pub fn from_file_skip_validation(path: &Path) -> Result<Self, ValidationError> {
        let json_str =
            std::fs::read_to_string(path).map_err(|_| ValidationError::ConfigFileError {
                error_message: format!("Failed to read config from {}", path.display()),
            })?;
        let mut unrecognised_fields = Vec::new();
        let json_str_without_comments = near_config_utils::strip_comments_from_json_str(&json_str)
            .map_err(|_| ValidationError::ConfigFileError {
                error_message: format!("Failed to strip comments from {}", path.display()),
            })?;
        let config: Config = serde_ignored::deserialize(
            &mut serde_json::Deserializer::from_str(&json_str_without_comments),
            |field| unrecognised_fields.push(field.to_string()),
        )
        .map_err(|_| ValidationError::ConfigFileError {
            error_message: format!("Failed to deserialize config from {}", path.display()),
        })?;

        if !unrecognised_fields.is_empty() {
            let s = if unrecognised_fields.len() > 1 { "s" } else { "" };
            let fields = unrecognised_fields.join(", ");
            warn!(
                target: "neard",
                "{}: encountered unrecognised field{s}: {fields}",
                path.display(),
            );
        }

        Ok(config)
    }

    fn validate(&self) -> Result<(), ValidationError> {
        crate::config_validate::validate_config(self)
    }

    pub fn write_to_file(&self, path: &Path) -> std::io::Result<()> {
        let mut file = File::create(path)?;
        let str = serde_json::to_string_pretty(self)?;
        file.write_all(str.as_bytes())
    }

    pub fn rpc_addr(&self) -> Option<String> {
        #[cfg(feature = "json_rpc")]
        if let Some(rpc) = &self.rpc {
            return Some(rpc.addr.to_string());
        }
        None
    }

    pub fn set_rpc_addr(&mut self, addr: tcp::ListenerAddr) {
        #[cfg(feature = "json_rpc")]
        {
            self.rpc.get_or_insert(Default::default()).addr = addr;
        }
    }
}

#[easy_ext::ext(GenesisExt)]
impl Genesis {
    // Creates new genesis with a given set of accounts and shard layout.
    // The first num_validator_seats from accounts will be treated as 'validators'.
    pub fn test_with_seeds(
        accounts: Vec<AccountId>,
        num_validator_seats: NumSeats,
        num_validator_seats_per_shard: Vec<NumSeats>,
        shard_layout: ShardLayout,
    ) -> Self {
        let mut validators = vec![];
        let mut records = vec![];
        for (i, account) in accounts.into_iter().enumerate() {
            let signer =
                InMemorySigner::from_seed(account.clone(), KeyType::ED25519, account.as_ref());
            let i = i as u64;
            if i < num_validator_seats {
                validators.push(AccountInfo {
                    account_id: account.clone(),
                    public_key: signer.public_key.clone(),
                    amount: TESTING_INIT_STAKE,
                });
            }
            add_account_with_key(
                &mut records,
                account,
                &signer.public_key.clone(),
                TESTING_INIT_BALANCE - if i < num_validator_seats { TESTING_INIT_STAKE } else { 0 },
                if i < num_validator_seats { TESTING_INIT_STAKE } else { 0 },
                CryptoHash::default(),
            );
        }
        add_protocol_account(&mut records);
        let config = GenesisConfig {
            protocol_version: PROTOCOL_VERSION,
            genesis_time: StaticClock::utc(),
            chain_id: random_chain_id(),
            num_block_producer_seats: num_validator_seats,
            num_block_producer_seats_per_shard: num_validator_seats_per_shard.clone(),
            avg_hidden_validator_seats_per_shard: vec![0; num_validator_seats_per_shard.len()],
            dynamic_resharding: false,
            protocol_upgrade_stake_threshold: PROTOCOL_UPGRADE_STAKE_THRESHOLD,
            epoch_length: FAST_EPOCH_LENGTH,
            gas_limit: INITIAL_GAS_LIMIT,
            gas_price_adjustment_rate: GAS_PRICE_ADJUSTMENT_RATE,
            block_producer_kickout_threshold: BLOCK_PRODUCER_KICKOUT_THRESHOLD,
            validators,
            protocol_reward_rate: PROTOCOL_REWARD_RATE,
            total_supply: get_initial_supply(&records),
            max_inflation_rate: MAX_INFLATION_RATE,
            num_blocks_per_year: NUM_BLOCKS_PER_YEAR,
            protocol_treasury_account: PROTOCOL_TREASURY_ACCOUNT.parse().unwrap(),
            transaction_validity_period: TRANSACTION_VALIDITY_PERIOD,
            chunk_producer_kickout_threshold: CHUNK_PRODUCER_KICKOUT_THRESHOLD,
            fishermen_threshold: FISHERMEN_THRESHOLD,
            min_gas_price: MIN_GAS_PRICE,
            shard_layout,
            ..Default::default()
        };
        Genesis::new(config, records.into()).unwrap()
    }

    pub fn test(accounts: Vec<AccountId>, num_validator_seats: NumSeats) -> Self {
        Self::test_with_seeds(
            accounts,
            num_validator_seats,
            vec![num_validator_seats],
            ShardLayout::v0_single_shard(),
        )
    }

    pub fn test_sharded(
        accounts: Vec<AccountId>,
        num_validator_seats: NumSeats,
        num_validator_seats_per_shard: Vec<NumSeats>,
    ) -> Self {
        let num_shards = num_validator_seats_per_shard.len() as NumShards;
        Self::test_with_seeds(
            accounts,
            num_validator_seats,
            num_validator_seats_per_shard,
            ShardLayout::v0(num_shards, 0),
        )
    }

    pub fn test_sharded_new_version(
        accounts: Vec<AccountId>,
        num_validator_seats: NumSeats,
        num_validator_seats_per_shard: Vec<NumSeats>,
    ) -> Self {
        let num_shards = num_validator_seats_per_shard.len() as NumShards;
        Self::test_with_seeds(
            accounts,
            num_validator_seats,
            num_validator_seats_per_shard,
            ShardLayout::v0(num_shards, 1),
        )
    }
}

#[derive(Clone)]
pub struct NearConfig {
    pub config: Config,
    pub client_config: ClientConfig,
    pub network_config: NetworkConfig,
    #[cfg(feature = "json_rpc")]
    pub rpc_config: Option<RpcConfig>,
    #[cfg(feature = "rosetta_rpc")]
    pub rosetta_rpc_config: Option<RosettaRpcConfig>,
    pub telemetry_config: TelemetryConfig,
    pub genesis: Genesis,
    pub validator_signer: Option<Arc<dyn ValidatorSigner>>,
}

impl NearConfig {
    pub fn new(
        config: Config,
        genesis: Genesis,
        network_key_pair: KeyFile,
        validator_signer: Option<Arc<dyn ValidatorSigner>>,
    ) -> anyhow::Result<Self> {
        Ok(NearConfig {
            config: config.clone(),
            client_config: ClientConfig {
                version: Default::default(),
                chain_id: genesis.config.chain_id.clone(),
                rpc_addr: config.rpc_addr(),
                expected_shutdown: MutableConfigValue::new(
                    config.expected_shutdown,
                    "expected_shutdown",
                ),
                block_production_tracking_delay: config.consensus.block_production_tracking_delay,
                min_block_production_delay: config.consensus.min_block_production_delay,
                max_block_production_delay: config.consensus.max_block_production_delay,
                max_block_wait_delay: config.consensus.max_block_wait_delay,
                skip_sync_wait: config.network.skip_sync_wait,
                sync_check_period: config.consensus.sync_check_period,
                sync_step_period: config.consensus.sync_step_period,
                sync_height_threshold: config.consensus.sync_height_threshold,
                header_sync_initial_timeout: config.consensus.header_sync_initial_timeout,
                header_sync_progress_timeout: config.consensus.header_sync_progress_timeout,
                header_sync_stall_ban_timeout: config.consensus.header_sync_stall_ban_timeout,
                header_sync_expected_height_per_second: config
                    .consensus
                    .header_sync_expected_height_per_second,
                state_sync_timeout: config.consensus.state_sync_timeout,
                min_num_peers: config.consensus.min_num_peers,
                log_summary_period: config.log_summary_period,
                produce_empty_blocks: config.consensus.produce_empty_blocks,
                epoch_length: genesis.config.epoch_length,
                num_block_producer_seats: genesis.config.num_block_producer_seats,
                ttl_account_id_router: config.network.ttl_account_id_router,
                // TODO(1047): this should be adjusted depending on the speed of sync of state.
                block_fetch_horizon: config.consensus.block_fetch_horizon,
                block_header_fetch_horizon: config.consensus.block_header_fetch_horizon,
                catchup_step_period: config.consensus.catchup_step_period,
                chunk_request_retry_period: config.consensus.chunk_request_retry_period,
                doosmslug_step_period: config.consensus.doomslug_step_period,
                tracked_accounts: config.tracked_accounts,
                tracked_shards: config.tracked_shards,
                tracked_shard_schedule: config.tracked_shard_schedule.unwrap_or(vec![]),
                archive: config.archive,
                save_trie_changes: config.save_trie_changes.unwrap_or(!config.archive),
                log_summary_style: config.log_summary_style,
                gc: config.gc,
                view_client_threads: config.view_client_threads,
                epoch_sync_enabled: config.epoch_sync_enabled,
                view_client_throttle_period: config.view_client_throttle_period,
                trie_viewer_state_size_limit: config.trie_viewer_state_size_limit,
                max_gas_burnt_view: config.max_gas_burnt_view,
                enable_statistics_export: config.store.enable_statistics_export,
                client_background_migration_threads: config.store.background_migration_threads,
                flat_storage_creation_enabled: config.store.flat_storage_creation_enabled,
                flat_storage_creation_period: config.store.flat_storage_creation_period,
                state_sync_enabled: config.state_sync_enabled.unwrap_or(false),
                state_sync: config.state_sync.unwrap_or_default(),
                state_snapshot_every_n_blocks: None,
                transaction_pool_size_limit: config.transaction_pool_size_limit,
                enable_multiline_logging: config.enable_multiline_logging.unwrap_or(true),
                perf_db: config.perf_db,
            },
            network_config: NetworkConfig::new(
                config.network,
                network_key_pair.secret_key,
                validator_signer.clone(),
                config.archive,
            )?,
            telemetry_config: config.telemetry,
            #[cfg(feature = "json_rpc")]
            rpc_config: config.rpc,
            #[cfg(feature = "rosetta_rpc")]
            rosetta_rpc_config: config.rosetta_rpc,
            genesis,
            validator_signer,
        })
    }

    pub fn rpc_addr(&self) -> Option<String> {
        #[cfg(feature = "json_rpc")]
        if let Some(rpc) = &self.rpc_config {
            return Some(rpc.addr.to_string());
        }
        None
    }
}

impl NearConfig {
    /// Test tool to save configs back to the folder.
    /// Useful for dynamic creating testnet configs and then saving them in different folders.
    pub fn save_to_dir(&self, dir: &Path) {
        fs::create_dir_all(dir).expect("Failed to create directory");

        self.config.write_to_file(&dir.join(CONFIG_FILENAME)).expect("Error writing config");

        if let Some(validator_signer) = &self.validator_signer {
            validator_signer
                .write_to_file(&dir.join(&self.config.validator_key_file))
                .expect("Error writing validator key file");
        }

        let network_signer = InMemorySigner::from_secret_key(
            "node".parse().unwrap(),
            self.network_config.node_key.clone(),
        );
        network_signer
            .write_to_file(&dir.join(&self.config.node_key_file))
            .expect("Error writing key file");

        self.genesis.to_file(dir.join(&self.config.genesis_file));
    }
}

fn add_protocol_account(records: &mut Vec<StateRecord>) {
    let signer = InMemorySigner::from_seed(
        PROTOCOL_TREASURY_ACCOUNT.parse().unwrap(),
        KeyType::ED25519,
        PROTOCOL_TREASURY_ACCOUNT,
    );
    add_account_with_key(
        records,
        PROTOCOL_TREASURY_ACCOUNT.parse().unwrap(),
        &signer.public_key,
        TESTING_INIT_BALANCE,
        0,
        CryptoHash::default(),
    );
}

fn random_chain_id() -> String {
    format!("test-chain-{}", generate_random_string(5))
}

fn add_account_with_key(
    records: &mut Vec<StateRecord>,
    account_id: AccountId,
    public_key: &PublicKey,
    amount: u128,
    staked: u128,
    code_hash: CryptoHash,
) {
    records.push(StateRecord::Account {
        account_id: account_id.clone(),
        account: Account::new(amount, staked, code_hash, 0),
    });
    records.push(StateRecord::AccessKey {
        account_id,
        public_key: public_key.clone(),
        access_key: AccessKey::full_access(),
    });
}

/// Generates or loads a signer key from given file.
///
/// If the file already exists, loads the file (panicking if the file is
/// invalid), checks that account id in the file matches `account_id` if it’s
/// given and returns the key.  `test_seed` is ignored in this case.
///
/// If the file does not exist and `account_id` is not `None`, generates a new
/// key, saves it in the file and returns it.  If `test_seed` is not `None`, the
/// key generation algorithm is seeded with given string making it fully
/// deterministic.
fn generate_or_load_key(
    home_dir: &Path,
    filename: &str,
    account_id: Option<AccountId>,
    test_seed: Option<&str>,
) -> anyhow::Result<Option<InMemorySigner>> {
    let path = home_dir.join(filename);
    if path.exists() {
        let signer = InMemorySigner::from_file(&path)
            .with_context(|| format!("Failed initializing signer from {}", path.display()))?;
        if let Some(account_id) = account_id {
            if account_id != signer.account_id {
                return Err(anyhow!(
                    "‘{}’ contains key for {} but expecting key for {}",
                    path.display(),
                    signer.account_id,
                    account_id
                ));
            }
        }
        info!(target: "near", "Reusing key {} for {}", signer.public_key(), signer.account_id);
        Ok(Some(signer))
    } else if let Some(account_id) = account_id {
        let signer = if let Some(seed) = test_seed {
            InMemorySigner::from_seed(account_id, KeyType::ED25519, seed)
        } else {
            InMemorySigner::from_random(account_id, KeyType::ED25519)
        };
        info!(target: "near", "Using key {} for {}", signer.public_key(), signer.account_id);
        signer
            .write_to_file(&path)
            .with_context(|| anyhow!("Failed saving key to ‘{}’", path.display()))?;
        Ok(Some(signer))
    } else {
        Ok(None)
    }
}

#[test]
fn test_generate_or_load_key() {
    let tmp = tempfile::tempdir().unwrap();
    let home_dir = tmp.path();

    let gen = move |filename: &str, account: &str, seed: &str| {
        generate_or_load_key(
            home_dir,
            filename,
            if account.is_empty() { None } else { Some(account.parse().unwrap()) },
            if seed.is_empty() { None } else { Some(seed) },
        )
    };

    let test_ok = |filename: &str, account: &str, seed: &str| {
        let result = gen(filename, account, seed);
        let key = result.unwrap().unwrap();
        assert!(home_dir.join("key").exists());
        if !account.is_empty() {
            assert_eq!(account, key.account_id.as_str());
        }
        key
    };

    let test_err = |filename: &str, account: &str, seed: &str| {
        let result = gen(filename, account, seed);
        assert!(result.is_err());
    };

    // account_id == None → do nothing, return None
    assert!(generate_or_load_key(home_dir, "key", None, None).unwrap().is_none());
    assert!(!home_dir.join("key").exists());

    // account_id == Some, file doesn’t exist → create new key
    let key = test_ok("key", "fred", "");

    // file exists → load key, compare account if given
    assert!(key == test_ok("key", "", ""));
    assert!(key == test_ok("key", "fred", ""));
    test_err("key", "barney", "");

    // test_seed == Some → the same key is generated
    let k1 = test_ok("k1", "fred", "foo");
    let k2 = test_ok("k2", "barney", "foo");
    let k3 = test_ok("k3", "fred", "bar");

    assert!(k1.public_key == k2.public_key && k1.secret_key == k2.secret_key);
    assert!(k1 != k3);

    // file contains invalid JSON -> should return an error
    {
        let mut file = std::fs::File::create(&home_dir.join("bad_key")).unwrap();
        writeln!(file, "not JSON").unwrap();
    }
    test_err("bad_key", "fred", "");
}

/// Checks that validator and node keys exist.
/// If a key is needed and doesn't exist, then it gets created.
fn generate_or_load_keys(
    dir: &Path,
    config: &Config,
    chain_id: &str,
    account_id: Option<AccountId>,
    test_seed: Option<&str>,
) -> anyhow::Result<()> {
    generate_or_load_key(dir, &config.node_key_file, Some("node".parse().unwrap()), None)?;
    match chain_id {
        MAINNET | TESTNET | BETANET => {
            generate_or_load_key(dir, &config.validator_key_file, account_id, None)?;
        }
        _ => {
            let account_id = account_id.unwrap_or_else(|| "test.near".parse().unwrap());
            generate_or_load_key(dir, &config.validator_key_file, Some(account_id), test_seed)?;
        }
    }
    Ok(())
}

/// Initializes Genesis, client Config, node and validator keys, and stores in the specified folder.
///
/// This method supports the following use cases:
/// * When no Config, Genesis or key files exist.
/// * When Config and Genesis files exist, but no keys exist.
/// * When all of Config, Genesis, and key files exist.
///
/// Note that this method does not support the case where the configuration file exists but the genesis file does not exist.
pub fn init_configs(
    dir: &Path,
    chain_id: Option<String>,
    account_id: Option<AccountId>,
    test_seed: Option<&str>,
    num_shards: NumShards,
    fast: bool,
    genesis: Option<&str>,
    should_download_genesis: bool,
    download_genesis_url: Option<&str>,
    download_records_url: Option<&str>,
    should_download_config: bool,
    download_config_url: Option<&str>,
    boot_nodes: Option<&str>,
    max_gas_burnt_view: Option<Gas>,
) -> anyhow::Result<()> {
    fs::create_dir_all(dir).with_context(|| anyhow!("Failed to create directory {:?}", dir))?;

    assert_ne!(chain_id, Some("".to_string()));
    let chain_id = match chain_id {
        Some(chain_id) => chain_id,
        None => random_chain_id(),
    };

    // Check if config already exists in home dir.
    if dir.join(CONFIG_FILENAME).exists() {
        let config = Config::from_file(&dir.join(CONFIG_FILENAME))
            .with_context(|| anyhow!("Failed to read config {}", dir.display()))?;
        let genesis_file = config.genesis_file.clone();
        let file_path = dir.join(&genesis_file);
        // Check that Genesis exists and can be read.
        // If `config.json` exists, but `genesis.json` doesn't exist,
        // that isn't supported by the `init` command.
        let _genesis = GenesisConfig::from_file(file_path).with_context(move || {
            anyhow!("Failed to read genesis config {}/{}", dir.display(), genesis_file)
        })?;
        // Check that `node_key.json` and `validator_key.json` exist.
        // Create if needed and they don't exist.
        generate_or_load_keys(dir, &config, &chain_id, account_id, test_seed)?;
        return Ok(());
    }

    let mut config = Config::default();

    if let Some(url) = download_config_url {
        download_config(url, &dir.join(CONFIG_FILENAME))
            .context(format!("Failed to download the config file from {}", url))?;
        config = Config::from_file(&dir.join(CONFIG_FILENAME))?;
    } else if should_download_config {
        let url = get_config_url(&chain_id);
        download_config(&url, &dir.join(CONFIG_FILENAME))
            .context(format!("Failed to download the config file from {}", url))?;
        config = Config::from_file(&dir.join(CONFIG_FILENAME))?;
    }

    if let Some(nodes) = boot_nodes {
        config.network.boot_nodes = nodes.to_string();
    }

    if max_gas_burnt_view.is_some() {
        config.max_gas_burnt_view = max_gas_burnt_view;
    }

    // Before finalizing the Config and Genesis, make sure the node and validator keys exist.
    generate_or_load_keys(dir, &config, &chain_id, account_id, test_seed)?;
    match chain_id.as_ref() {
        MAINNET => {
            if test_seed.is_some() {
                bail!("Test seed is not supported for {chain_id}");
            }

            // Make sure node tracks all shards, see
            // https://github.com/near/nearcore/issues/7388
            config.tracked_shards = vec![0];

            config.telemetry.endpoints.push(MAINNET_TELEMETRY_URL.to_string());
            config.write_to_file(&dir.join(CONFIG_FILENAME)).with_context(|| {
                format!("Error writing config to {}", dir.join(CONFIG_FILENAME).display())
            })?;

            let genesis = near_mainnet_res::mainnet_genesis();

            genesis.to_file(dir.join(config.genesis_file));
            info!(target: "near", "Generated mainnet genesis file in {}", dir.display());
        }
        TESTNET | BETANET => {
            if test_seed.is_some() {
                bail!("Test seed is not supported for {chain_id}");
            }

            // Make sure node tracks all shards, see
            // https://github.com/near/nearcore/issues/7388
            config.tracked_shards = vec![0];

            config.telemetry.endpoints.push(NETWORK_TELEMETRY_URL.replace("{}", &chain_id));
            config.write_to_file(&dir.join(CONFIG_FILENAME)).with_context(|| {
                format!("Error writing config to {}", dir.join(CONFIG_FILENAME).display())
            })?;

            if let Some(ref filename) = config.genesis_records_file {
                let records_path = dir.join(filename);

                if let Some(url) = download_records_url {
                    download_records(url, &records_path)
                        .context(format!("Failed to download the records file from {}", url))?;
                } else if should_download_genesis {
                    let url = get_records_url(&chain_id);
                    download_records(&url, &records_path)
                        .context(format!("Failed to download the records file from {}", url))?;
                }
            }

            // download genesis from s3
            let genesis_path = dir.join("genesis.json");
            let mut genesis_path_str =
                genesis_path.to_str().with_context(|| "Genesis path must be initialized")?;

            if let Some(url) = download_genesis_url {
                download_genesis(url, &genesis_path)
                    .context(format!("Failed to download the genesis file from {}", url))?;
            } else if should_download_genesis {
                let url = get_genesis_url(&chain_id);
                download_genesis(&url, &genesis_path)
                    .context(format!("Failed to download the genesis file from {}", url))?;
            } else {
                genesis_path_str = match genesis {
                    Some(g) => g,
                    None => {
                        bail!(
                            "Genesis file is required for {}.\
                             Use <--genesis|--download-genesis>",
                            &chain_id
                        );
                    }
                };
            }

            let mut genesis = match &config.genesis_records_file {
                Some(records_file) => {
                    let records_path = dir.join(records_file);
                    let records_path_str = records_path
                        .to_str()
                        .with_context(|| "Records path must be initialized")?;
                    Genesis::from_files(
                        genesis_path_str,
                        records_path_str,
                        GenesisValidationMode::Full,
                    )
                }
                None => Genesis::from_file(genesis_path_str, GenesisValidationMode::Full),
            }?;

            genesis.config.chain_id = chain_id.clone();

            genesis.to_file(dir.join(config.genesis_file));
            info!(target: "near", "Generated for {} network node key and genesis file in {}", chain_id, dir.display());
        }
        _ => {
            // Create new configuration, key files and genesis for one validator.
            config.network.skip_sync_wait = true;
            if fast {
                config.consensus.min_block_production_delay =
                    Duration::from_millis(FAST_MIN_BLOCK_PRODUCTION_DELAY);
                config.consensus.max_block_production_delay =
                    Duration::from_millis(FAST_MAX_BLOCK_PRODUCTION_DELAY);
            }

            config.write_to_file(&dir.join(CONFIG_FILENAME)).with_context(|| {
                format!("Error writing config to {}", dir.join(CONFIG_FILENAME).display())
            })?;

            let validator_file = dir.join(&config.validator_key_file);
            let signer = InMemorySigner::from_file(&validator_file).unwrap();

            let mut records = vec![];
            add_account_with_key(
                &mut records,
                signer.account_id.clone(),
                &signer.public_key(),
                TESTING_INIT_BALANCE,
                TESTING_INIT_STAKE,
                CryptoHash::default(),
            );
            add_protocol_account(&mut records);
            let shards = if num_shards > 1 {
                ShardLayout::v1(
                    (1..num_shards)
                        .map(|f| {
                            AccountId::from_str(format!("shard{}.test.near", f).as_str()).unwrap()
                        })
                        .collect(),
                    None,
                    1,
                )
            } else {
                ShardLayout::v0_single_shard()
            };

            let genesis_config = GenesisConfig {
                protocol_version: PROTOCOL_VERSION,
                genesis_time: StaticClock::utc(),
                chain_id,
                genesis_height: 0,
                num_block_producer_seats: NUM_BLOCK_PRODUCER_SEATS,
                num_block_producer_seats_per_shard: get_num_seats_per_shard(
                    num_shards,
                    NUM_BLOCK_PRODUCER_SEATS,
                ),
                avg_hidden_validator_seats_per_shard: (0..num_shards).map(|_| 0).collect(),
                dynamic_resharding: false,
                protocol_upgrade_stake_threshold: PROTOCOL_UPGRADE_STAKE_THRESHOLD,
                epoch_length: if fast { FAST_EPOCH_LENGTH } else { EXPECTED_EPOCH_LENGTH },
                gas_limit: INITIAL_GAS_LIMIT,
                gas_price_adjustment_rate: GAS_PRICE_ADJUSTMENT_RATE,
                block_producer_kickout_threshold: BLOCK_PRODUCER_KICKOUT_THRESHOLD,
                chunk_producer_kickout_threshold: CHUNK_PRODUCER_KICKOUT_THRESHOLD,
                online_max_threshold: Rational32::new(99, 100),
                online_min_threshold: Rational32::new(BLOCK_PRODUCER_KICKOUT_THRESHOLD as i32, 100),
                validators: vec![AccountInfo {
                    account_id: signer.account_id.clone(),
                    public_key: signer.public_key(),
                    amount: TESTING_INIT_STAKE,
                }],
                transaction_validity_period: TRANSACTION_VALIDITY_PERIOD,
                protocol_reward_rate: PROTOCOL_REWARD_RATE,
                max_inflation_rate: MAX_INFLATION_RATE,
                total_supply: get_initial_supply(&records),
                num_blocks_per_year: NUM_BLOCKS_PER_YEAR,
                protocol_treasury_account: signer.account_id,
                fishermen_threshold: FISHERMEN_THRESHOLD,
                shard_layout: shards,
                min_gas_price: MIN_GAS_PRICE,
                ..Default::default()
            };
            let genesis = Genesis::new(genesis_config, records.into())?;
            genesis.to_file(dir.join(config.genesis_file));
            info!(target: "near", "Generated node key, validator key, genesis file in {}", dir.display());
        }
    }
    Ok(())
}

pub fn create_testnet_configs_from_seeds(
    seeds: Vec<String>,
    num_shards: NumShards,
    num_non_validator_seats: NumSeats,
    local_ports: bool,
    archive: bool,
    tracked_shards: Vec<u64>,
) -> (Vec<Config>, Vec<InMemoryValidatorSigner>, Vec<InMemorySigner>, Genesis) {
    let num_validator_seats = (seeds.len() - num_non_validator_seats as usize) as NumSeats;
    let validator_signers =
        seeds.iter().map(|seed| create_test_signer(seed.as_str())).collect::<Vec<_>>();
    let network_signers = seeds
        .iter()
        .map(|seed| InMemorySigner::from_seed("node".parse().unwrap(), KeyType::ED25519, seed))
        .collect::<Vec<_>>();

    let shard_layout = ShardLayout::v0(num_shards, 0);
    let accounts_to_add_to_genesis: Vec<AccountId> =
        seeds.iter().map(|s| s.parse().unwrap()).collect();

    let genesis = Genesis::test_with_seeds(
        accounts_to_add_to_genesis,
        num_validator_seats,
        get_num_seats_per_shard(num_shards, num_validator_seats),
        shard_layout,
    );
    let mut configs = vec![];
    let first_node_addr = tcp::ListenerAddr::reserve_for_test();
    for i in 0..seeds.len() {
        let mut config = Config::default();
        config.rpc.get_or_insert(Default::default()).enable_debug_rpc = true;
        config.consensus.min_block_production_delay = Duration::from_millis(600);
        config.consensus.max_block_production_delay = Duration::from_millis(2000);
        if local_ports {
            config.network.addr = if i == 0 {
                first_node_addr.to_string()
            } else {
                tcp::ListenerAddr::reserve_for_test().to_string()
            };
            config.set_rpc_addr(tcp::ListenerAddr::reserve_for_test());
            config.network.boot_nodes = if i == 0 {
                "".to_string()
            } else {
                format!("{}@{}", network_signers[0].public_key, first_node_addr)
            };
            config.network.skip_sync_wait = num_validator_seats == 1;
        }
        config.archive = archive;
        config.tracked_shards = tracked_shards.clone();
        config.consensus.min_num_peers =
            std::cmp::min(num_validator_seats as usize - 1, config.consensus.min_num_peers);
        configs.push(config);
    }
    (configs, validator_signers, network_signers, genesis)
}

/// Create testnet configuration. If `local_ports` is true,
/// sets up new ports for all nodes except the first one and sets boot node to it.
pub fn create_testnet_configs(
    num_shards: NumShards,
    num_validator_seats: NumSeats,
    num_non_validator_seats: NumSeats,
    prefix: &str,
    local_ports: bool,
    archive: bool,
    tracked_shards: Vec<u64>,
) -> (Vec<Config>, Vec<InMemoryValidatorSigner>, Vec<InMemorySigner>, Genesis, Vec<InMemorySigner>)
{
    let shard_keys = vec![];
    let (configs, validator_signers, network_signers, genesis) = create_testnet_configs_from_seeds(
        (0..(num_validator_seats + num_non_validator_seats))
            .map(|i| format!("{}{}", prefix, i))
            .collect::<Vec<_>>(),
        num_shards,
        num_non_validator_seats,
        local_ports,
        archive,
        tracked_shards,
    );

    (configs, validator_signers, network_signers, genesis, shard_keys)
}

pub fn init_testnet_configs(
    dir: &Path,
    num_shards: NumShards,
    num_validator_seats: NumSeats,
    num_non_validator_seats: NumSeats,
    prefix: &str,
    local_ports: bool,
    archive: bool,
    tracked_shards: Vec<u64>,
) {
    let (configs, validator_signers, network_signers, genesis, shard_keys) = create_testnet_configs(
        num_shards,
        num_validator_seats,
        num_non_validator_seats,
        prefix,
        local_ports,
        archive,
        tracked_shards,
    );
    let log_config = LogConfig::default();
    for i in 0..(num_validator_seats + num_non_validator_seats) as usize {
        let config = &configs[i];
        let node_dir = dir.join(format!("{}{}", prefix, i));
        fs::create_dir_all(node_dir.clone()).expect("Failed to create directory");

        validator_signers[i]
            .write_to_file(&node_dir.join(&config.validator_key_file))
            .expect("Error writing validator key file");
        network_signers[i]
            .write_to_file(&node_dir.join(&config.node_key_file))
            .expect("Error writing key file");
        for key in &shard_keys {
            key.write_to_file(&node_dir.join(format!("{}_key.json", key.account_id)))
                .expect("Error writing shard file");
        }

        genesis.to_file(&node_dir.join(&config.genesis_file));
        config.write_to_file(&node_dir.join(CONFIG_FILENAME)).expect("Error writing config");
        log_config
            .write_to_file(&node_dir.join(LOG_CONFIG_FILENAME))
            .expect("Error writing log config");
        info!(target: "near", "Generated node key, validator key, genesis file in {}", node_dir.display());
    }
}

pub fn get_genesis_url(chain_id: &str) -> String {
    format!(
        "https://s3-us-west-1.amazonaws.com/build.nearprotocol.com/nearcore-deploy/{}/genesis.json.xz",
        chain_id,
    )
}

pub fn get_records_url(chain_id: &str) -> String {
    format!(
        "https://s3-us-west-1.amazonaws.com/build.nearprotocol.com/nearcore-deploy/{}/records.json.xz",
        chain_id,
    )
}

pub fn get_config_url(chain_id: &str) -> String {
    format!(
        "https://s3-us-west-1.amazonaws.com/build.nearprotocol.com/nearcore-deploy/{}/config.json",
        chain_id,
    )
}

pub fn download_genesis(url: &str, path: &Path) -> Result<(), FileDownloadError> {
    info!(target: "near", "Downloading genesis file from: {} ...", url);
    let result = run_download_file(url, path);
    if result.is_ok() {
        info!(target: "near", "Saved the genesis file to: {} ...", path.display());
    }
    result
}

pub fn download_records(url: &str, path: &Path) -> Result<(), FileDownloadError> {
    info!(target: "near", "Downloading records file from: {} ...", url);
    let result = run_download_file(url, path);
    if result.is_ok() {
        info!(target: "near", "Saved the records file to: {} ...", path.display());
    }
    result
}

pub fn download_config(url: &str, path: &Path) -> Result<(), FileDownloadError> {
    info!(target: "near", "Downloading config file from: {} ...", url);
    let result = run_download_file(url, path);
    if result.is_ok() {
        info!(target: "near", "Saved the config file to: {} ...", path.display());
    }
    result
}

#[derive(serde::Deserialize)]
struct NodeKeyFile {
    account_id: String,
    public_key: PublicKey,
    secret_key: near_crypto::SecretKey,
}

impl NodeKeyFile {
    // the file can be JSON with comments
    fn from_file(path: &Path) -> std::io::Result<Self> {
        let mut file = File::open(path)?;
        let mut json_str = String::new();
        file.read_to_string(&mut json_str)?;

        let json_str_without_comments = near_config_utils::strip_comments_from_json_str(&json_str)?;

        Ok(serde_json::from_str(&json_str_without_comments)?)
    }
}

impl From<NodeKeyFile> for KeyFile {
    fn from(this: NodeKeyFile) -> Self {
        Self {
            account_id: if this.account_id.is_empty() {
                "node".to_string()
            } else {
                this.account_id
            }
            .try_into()
            .unwrap(),
            public_key: this.public_key,
            secret_key: this.secret_key,
        }
    }
}

pub fn load_config(
    dir: &Path,
    genesis_validation: GenesisValidationMode,
) -> anyhow::Result<NearConfig> {
    let mut validation_errors = ValidationErrors::new();

    // if config.json has file issues, the program will directly panic
    let config = Config::from_file_skip_validation(&dir.join(CONFIG_FILENAME))?;
    // do config.json validation later so that genesis_file, validator_file and genesis_file can be validated before program panic
    if let Err(e) = config.validate() {
        validation_errors.push_errors(e)
    };

    let validator_file = dir.join(&config.validator_key_file);
    let validator_signer = if validator_file.exists() {
        match InMemoryValidatorSigner::from_file(&validator_file) {
            Ok(signer) => Some(Arc::new(signer) as Arc<dyn ValidatorSigner>),
            Err(_) => {
                let error_message = format!(
                    "Failed initializing validator signer from {}",
                    validator_file.display()
                );
                validation_errors.push_validator_key_file_error(error_message);
                None
            }
        }
    } else {
        None
    };

    let node_key_path = dir.join(&config.node_key_file);
    let network_signer_result = NodeKeyFile::from_file(&node_key_path);
    let network_signer = match network_signer_result {
        Ok(node_key_file) => Some(node_key_file),
        Err(_) => {
            let error_message =
                format!("Failed reading node key file from {}", node_key_path.display());
            validation_errors.push_node_key_file_error(error_message);
            None
        }
    };

    let genesis_file = dir.join(&config.genesis_file);
    let genesis_result = match &config.genesis_records_file {
        // only load Genesis from file. Skip test for now.
        // this allows us to know the chain_id in order to check tracked_shards even if semantics checks fail.
        Some(records_file) => Genesis::from_files(
            &genesis_file,
            dir.join(records_file),
            GenesisValidationMode::UnsafeFast,
        ),
        None => Genesis::from_file(&genesis_file, GenesisValidationMode::UnsafeFast),
    };

    let genesis = match genesis_result {
        Ok(genesis) => {
            if let Err(e) = genesis.validate(genesis_validation) {
                validation_errors.push_errors(e)
            };
            if validator_signer.is_some()
                && matches!(genesis.config.chain_id.as_ref(), MAINNET | TESTNET | BETANET)
                && config.tracked_shards.is_empty()
            {
                // Make sure validators tracks all shards, see
                // https://github.com/near/nearcore/issues/7388
                let error_message = "The `chain_id` field specified in genesis is among mainnet/betanet/testnet, so validator must track all shards. Please change `tracked_shards` field in config.json to be any non-empty vector";
                validation_errors.push_cross_file_semantics_error(error_message.to_string());
            }
            Some(genesis)
        }
        Err(error) => {
            validation_errors.push_errors(error);
            None
        }
    };

    validation_errors.return_ok_or_error()?;

    if genesis.is_none() || network_signer.is_none() {
        panic!("Genesis and network_signer should not be None by now.")
    }
    let near_config = NearConfig::new(
        config,
        genesis.unwrap(),
        network_signer.unwrap().into(),
        validator_signer,
    )?;
    Ok(near_config)
}

pub fn load_test_config(seed: &str, addr: tcp::ListenerAddr, genesis: Genesis) -> NearConfig {
    let mut config = Config::default();
    config.network.addr = addr.to_string();
    config.set_rpc_addr(tcp::ListenerAddr::reserve_for_test());
    config.consensus.min_block_production_delay =
        Duration::from_millis(FAST_MIN_BLOCK_PRODUCTION_DELAY);
    config.consensus.max_block_production_delay =
        Duration::from_millis(FAST_MAX_BLOCK_PRODUCTION_DELAY);
    let (signer, validator_signer) = if seed.is_empty() {
        let signer =
            Arc::new(InMemorySigner::from_random("node".parse().unwrap(), KeyType::ED25519));
        (signer, None)
    } else {
        let signer =
            Arc::new(InMemorySigner::from_seed(seed.parse().unwrap(), KeyType::ED25519, seed));
        let validator_signer = Arc::new(create_test_signer(seed)) as Arc<dyn ValidatorSigner>;
        (signer, Some(validator_signer))
    };
    NearConfig::new(config, genesis, signer.into(), validator_signer).unwrap()
}

#[test]
fn test_init_config_localnet() {
    // Check that we can initialize the config with multiple shards.
    let temp_dir = tempdir().unwrap();
    init_configs(
        &temp_dir.path(),
        Some("localnet".to_string()),
        None,
        Some("seed1"),
        3,
        false,
        None,
        false,
        None,
        None,
        false,
        None,
        None,
        None,
    )
    .unwrap();
    let genesis =
        Genesis::from_file(temp_dir.path().join("genesis.json"), GenesisValidationMode::UnsafeFast)
            .unwrap();
    assert_eq!(genesis.config.chain_id, "localnet");
    assert_eq!(genesis.config.shard_layout.num_shards(), 3);
    assert_eq!(
        account_id_to_shard_id(
            &AccountId::from_str("foobar.near").unwrap(),
            &genesis.config.shard_layout
        ),
        0
    );
    assert_eq!(
        account_id_to_shard_id(
            &AccountId::from_str("shard1.test.near").unwrap(),
            &genesis.config.shard_layout
        ),
        1
    );
    assert_eq!(
        account_id_to_shard_id(
            &AccountId::from_str("shard2.test.near").unwrap(),
            &genesis.config.shard_layout
        ),
        2
    );
}

#[test]
// Tests that `init_configs()` works if both config and genesis file exists, but the node key and validator key files don't exist.
// Test does the following:
// * Initialize all config and key files
// * Check that the key files exist
// * Remove the key files
// * Run the initialization again
// * Check that the key files got created
fn test_init_config_localnet_keep_config_create_node_key() {
    let temp_dir = tempdir().unwrap();
    // Initialize all config and key files.
    init_configs(
        &temp_dir.path(),
        Some("localnet".to_string()),
        Some(AccountId::from_str("account.near").unwrap()),
        Some("seed1"),
        3,
        false,
        None,
        false,
        None,
        None,
        false,
        None,
        None,
        None,
    )
    .unwrap();

    // Check that the key files exist.
    let _genesis =
        Genesis::from_file(temp_dir.path().join("genesis.json"), GenesisValidationMode::Full)
            .unwrap();
    let config = Config::from_file(&temp_dir.path().join(CONFIG_FILENAME)).unwrap();
    let node_key_file = temp_dir.path().join(config.node_key_file);
    let validator_key_file = temp_dir.path().join(config.validator_key_file);
    assert!(node_key_file.exists());
    assert!(validator_key_file.exists());

    // Remove the key files.
    std::fs::remove_file(&node_key_file).unwrap();
    std::fs::remove_file(&validator_key_file).unwrap();

    // Run the initialization again.
    init_configs(
        &temp_dir.path(),
        Some("localnet".to_string()),
        Some(AccountId::from_str("account.near").unwrap()),
        Some("seed1"),
        3,
        false,
        None,
        false,
        None,
        None,
        false,
        None,
        None,
        None,
    )
    .unwrap();

    // Check that the key files got created.
    let _node_signer = InMemorySigner::from_file(&node_key_file).unwrap();
    let _validator_signer = InMemorySigner::from_file(&validator_key_file).unwrap();
}

/// Tests that loading a config.json file works and results in values being
/// correctly parsed and defaults being applied correctly applied.
/// We skip config validation since we only care about Config being correctly loaded from file.
#[test]
fn test_config_from_file_skip_validation() {
    let base = Path::new(env!("CARGO_MANIFEST_DIR"));

    for (has_gc, path) in
        [(true, "res/example-config-gc.json"), (false, "res/example-config-no-gc.json")]
    {
        let path = base.join(path);
        let data = std::fs::read(path).unwrap();
        let tmp = tempfile::NamedTempFile::new().unwrap();
        tmp.as_file().write_all(&data).unwrap();

        let config = Config::from_file_skip_validation(&tmp.into_temp_path()).unwrap();

        // TODO(mina86): We might want to add more checks.  Looking at all
        // values is probably not worth it but there may be some other defaults
        // we want to ensure that they happen.
        let want_gc = if has_gc {
            GCConfig { gc_blocks_limit: 42, gc_fork_clean_step: 420, gc_num_epochs_to_keep: 24 }
        } else {
            GCConfig { gc_blocks_limit: 2, gc_fork_clean_step: 100, gc_num_epochs_to_keep: 5 }
        };
        assert_eq!(want_gc, config.gc);

        assert_eq!(
            vec!["https://explorer.mainnet.near.org/api/nodes".to_string()],
            config.telemetry.endpoints
        );
    }
}

#[test]
fn test_create_testnet_configs() {
    let num_shards = 4;
    let num_validator_seats = 4;
    let num_non_validator_seats = 8;
    let prefix = "node";
    let local_ports = true;

    // Set all supported options to true and verify config and genesis.

    let archive = true;
    let tracked_shards: Vec<u64> = vec![0, 1, 3];

    let (configs, _validator_signers, _network_signers, genesis, _shard_keys) =
        create_testnet_configs(
            num_shards,
            num_validator_seats,
            num_non_validator_seats,
            prefix,
            local_ports,
            archive,
            tracked_shards.clone(),
        );

    assert_eq!(configs.len() as u64, num_validator_seats + num_non_validator_seats);

    for config in configs {
        assert_eq!(config.archive, true);
        assert_eq!(config.tracked_shards, tracked_shards);
    }

    assert_eq!(genesis.config.validators.len(), num_shards as usize);
    assert_eq!(genesis.config.shard_layout.num_shards(), num_shards);

    // Set all supported options to false and verify config and genesis.

    let archive = false;
    let tracked_shards: Vec<u64> = vec![];

    let (configs, _validator_signers, _network_signers, genesis, _shard_keys) =
        create_testnet_configs(
            num_shards,
            num_validator_seats,
            num_non_validator_seats,
            prefix,
            local_ports,
            archive,
            tracked_shards.clone(),
        );
    assert_eq!(configs.len() as u64, num_validator_seats + num_non_validator_seats);

    for config in configs {
        assert_eq!(config.archive, false);
        assert_eq!(config.tracked_shards, tracked_shards);
    }

    assert_eq!(genesis.config.validators.len() as u64, num_shards);
    assert_eq!(genesis.config.shard_layout.num_shards(), num_shards);
}<|MERGE_RESOLUTION|>--- conflicted
+++ resolved
@@ -350,13 +350,8 @@
     /// chunks and underutilizing the capacity of the network.
     #[serde(default = "default_transaction_pool_size_limit")]
     pub transaction_pool_size_limit: Option<u64>,
-<<<<<<< HEAD
-    /// If a node needs to upload state parts to S3
-    pub s3_credentials_file: Option<String>,
     /// If set on the node will collect RocksDB perf metrics
     pub perf_db: bool,
-=======
->>>>>>> 7f62527d
 }
 
 fn is_false(value: &bool) -> bool {
