use crate::network_protocol::PeerInfo;
use crate::types::ReasonForBan;
use crate::types::{
    MsgRecipient, NetworkInfo, NetworkResponses, PeerManagerMessageRequest,
    PeerManagerMessageResponse, SetChainInfo,
};
use crate::PeerManagerActor;
use actix::{Actor, ActorContext, Context, Handler, MailboxError, Message};
use futures::future::BoxFuture;
use futures::{future, Future, FutureExt};
use near_crypto::{KeyType, SecretKey};
use near_o11y::{handler_debug_span, OpenTelemetrySpanExt, WithSpanContext};
use near_primitives::hash::hash;
use near_primitives::network::PeerId;
use near_primitives::types::EpochId;
use near_primitives::utils::index_to_bytes;
use once_cell::sync::Lazy;
use rand::{thread_rng, RngCore};
use std::collections::{HashMap, HashSet, VecDeque};
use std::net::TcpListener;
use std::ops::ControlFlow;
use std::sync::{Arc, Mutex, RwLock};
use tracing::debug;

static OPENED_PORTS: Lazy<Mutex<HashSet<u16>>> = Lazy::new(|| Mutex::new(HashSet::new()));

/// Returns available port.
pub fn open_port() -> u16 {
    // Use port 0 to allow the OS to assign an open port.
    // TcpListener's Drop impl will unbind the port as soon as listener goes out of scope.
    // We retry multiple times and store selected port in OPENED_PORTS to avoid port collision among
    // multiple tests.
    let max_attempts = 100;

    for _ in 0..max_attempts {
        let listener = TcpListener::bind("127.0.0.1:0").unwrap();
        let port = listener.local_addr().unwrap().port();

        let mut opened_ports = OPENED_PORTS.lock().unwrap();

        if !opened_ports.contains(&port) {
            opened_ports.insert(port);
            return port;
        }
    }

    panic!("Failed to find an open port after {} attempts.", max_attempts);
}

// `peer_id_from_seed` generate `PeerId` from seed for unit tests
pub fn peer_id_from_seed(seed: &str) -> PeerId {
    PeerId::new(SecretKey::from_seed(KeyType::ED25519, seed).public_key())
}

// `convert_boot_nodes` generate list of `PeerInfos` for unit tests
pub fn convert_boot_nodes(boot_nodes: Vec<(&str, u16)>) -> Vec<PeerInfo> {
    let mut result = vec![];
    for (peer_seed, port) in boot_nodes {
        let id = peer_id_from_seed(peer_seed);
        result.push(PeerInfo::new(id, format!("127.0.0.1:{}", port).parse().unwrap()))
    }
    result
}

/// Timeouts by stopping system without any condition and raises panic.
/// Useful in tests to prevent them from running forever.
#[allow(unreachable_code)]
pub fn wait_or_panic(max_wait_ms: u64) {
    actix::spawn(tokio::time::sleep(tokio::time::Duration::from_millis(max_wait_ms)).then(|_| {
        panic!("Timeout exceeded.");
        future::ready(())
    }));
}

/// Waits until condition or timeouts with panic.
/// Use in tests to check for a condition and stop or fail otherwise.
///
/// Prefer using [`wait_or_timeout`], which is not specific to actix.
///
/// # Example
///
/// ```rust,ignore
/// use actix::{System, Actor};
/// use crate::test_utils::WaitOrTimeoutActor;
/// use std::time::{Instant, Duration};
///
/// near_actix_test_utils::run_actix(async {
///     let start = Instant::now();
///     WaitOrTimeoutActor::new(
///         Box::new(move |ctx| {
///             if start.elapsed() > Duration::from_millis(10) {
///                 System::current().stop()
///             }
///         }),
///         1000,
///         60000,
///     ).start();
/// });
/// ```
pub struct WaitOrTimeoutActor {
    f: Box<dyn FnMut(&mut Context<WaitOrTimeoutActor>)>,
    check_interval_ms: u64,
    max_wait_ms: u64,
    ms_slept: u64,
}

impl WaitOrTimeoutActor {
    pub fn new(
        f: Box<dyn FnMut(&mut Context<WaitOrTimeoutActor>)>,
        check_interval_ms: u64,
        max_wait_ms: u64,
    ) -> Self {
        WaitOrTimeoutActor { f, check_interval_ms, max_wait_ms, ms_slept: 0 }
    }

    fn wait_or_timeout(&mut self, ctx: &mut Context<Self>) {
        (self.f)(ctx);

        near_performance_metrics::actix::run_later(
            ctx,
            tokio::time::Duration::from_millis(self.check_interval_ms),
            move |act, ctx| {
                act.ms_slept += act.check_interval_ms;
                if act.ms_slept > act.max_wait_ms {
                    println!("BBBB Slept {}; max_wait_ms {}", act.ms_slept, act.max_wait_ms);
                    panic!("Timed out waiting for the condition");
                }
                act.wait_or_timeout(ctx);
            },
        );
    }
}

impl Actor for WaitOrTimeoutActor {
    type Context = Context<Self>;

    fn started(&mut self, ctx: &mut Context<Self>) {
        self.wait_or_timeout(ctx);
    }
}

/// Blocks until `cond` returns `ControlFlow::Break`, checking it every
/// `check_interval_ms`.
///
/// If condition wasn't fulfilled within `max_wait_ms`, returns an error.
pub async fn wait_or_timeout<C, F, T>(
    check_interval_ms: u64,
    max_wait_ms: u64,
    mut cond: C,
) -> Result<T, tokio::time::error::Elapsed>
where
    C: FnMut() -> F,
    F: Future<Output = ControlFlow<T>>,
{
    assert!(
        check_interval_ms < max_wait_ms,
        "interval shorter than wait time, did you swap the argument order?"
    );
    let mut interval = tokio::time::interval(tokio::time::Duration::from_millis(check_interval_ms));
    tokio::time::timeout(tokio::time::Duration::from_millis(max_wait_ms), async {
        loop {
            interval.tick().await;
            if let ControlFlow::Break(res) = cond().await {
                break res;
            }
        }
    })
    .await
}

// Gets random PeerId
pub fn random_peer_id() -> PeerId {
    let sk = SecretKey::from_random(KeyType::ED25519);
    PeerId::new(sk.public_key())
}

// Gets random EpochId
pub fn random_epoch_id() -> EpochId {
    EpochId(hash(index_to_bytes(thread_rng().next_u64()).as_ref()))
}

// Compare whenever routing table match.
pub fn expected_routing_tables(
    got: &HashMap<PeerId, Vec<PeerId>>,
    want: &[(PeerId, Vec<PeerId>)],
) -> bool {
    if got.len() != want.len() {
        return false;
    }

    for (target, want_peers) in want {
        let got_peers = match got.get(target) {
            Some(ps) => ps,
            None => {
                return false;
            }
        };
        if got_peers.len() != want_peers.len() {
            return false;
        }
        for peer in want_peers {
            if !got_peers.contains(peer) {
                return false;
            }
        }
    }
    true
}

/// `GetInfo` gets `NetworkInfo` from `PeerManager`.
#[derive(Message)]
#[rtype(result = "NetworkInfo")]
pub struct GetInfo {}

impl Handler<WithSpanContext<GetInfo>> for PeerManagerActor {
    type Result = crate::types::NetworkInfo;

    fn handle(&mut self, msg: WithSpanContext<GetInfo>, _ctx: &mut Context<Self>) -> Self::Result {
        let (_span, _msg) = handler_debug_span!(target: "network", msg);
        self.get_network_info()
    }
}

// `StopSignal is used to stop PeerManagerActor for unit tests
#[derive(Message, Default)]
#[rtype(result = "()")]
pub struct StopSignal {
    pub should_panic: bool,
}

impl StopSignal {
    pub fn should_panic() -> Self {
        Self { should_panic: true }
    }
}

impl Handler<WithSpanContext<StopSignal>> for PeerManagerActor {
    type Result = ();

    fn handle(
        &mut self,
        msg: WithSpanContext<StopSignal>,
        ctx: &mut Self::Context,
    ) -> Self::Result {
        let (_span, msg) = handler_debug_span!(target: "network", msg);
        debug!(target: "network", "Receive Stop Signal.");

        if msg.should_panic {
            panic!("Node crashed");
        } else {
            ctx.stop();
        }
    }
}

/// Ban peer for unit tests.
/// Calls `try_ban_peer` in `PeerManagerActor`.
#[derive(Message)]
#[rtype(result = "()")]
pub struct BanPeerSignal {
    pub peer_id: PeerId,
    pub ban_reason: ReasonForBan,
}

impl BanPeerSignal {
    pub fn new(peer_id: PeerId) -> Self {
        Self { peer_id, ban_reason: ReasonForBan::None }
    }
}

impl Handler<WithSpanContext<BanPeerSignal>> for PeerManagerActor {
    type Result = ();

    fn handle(
        &mut self,
        msg: WithSpanContext<BanPeerSignal>,
        _ctx: &mut Self::Context,
    ) -> Self::Result {
        let (_span, msg) = handler_debug_span!(target: "network", msg);
        debug!(target: "network", "Ban peer: {:?}", msg.peer_id);
        self.state.disconnect_and_ban(&self.clock, &msg.peer_id, msg.ban_reason);
    }
}

// Mocked `PeerManager` adapter, has a queue of `PeerManagerMessageRequest` messages.
#[derive(Default)]
pub struct MockPeerManagerAdapter {
    pub requests: Arc<RwLock<VecDeque<PeerManagerMessageRequest>>>,
}

impl MsgRecipient<WithSpanContext<PeerManagerMessageRequest>> for MockPeerManagerAdapter {
    fn send(
        &self,
        msg: WithSpanContext<PeerManagerMessageRequest>,
    ) -> BoxFuture<'static, Result<PeerManagerMessageResponse, MailboxError>> {
        self.do_send(msg);
        future::ok(PeerManagerMessageResponse::NetworkResponses(NetworkResponses::NoResponse))
            .boxed()
    }

    fn do_send(&self, msg: WithSpanContext<PeerManagerMessageRequest>) {
        self.requests.write().unwrap().push_back(msg.msg);
    }
}

impl MsgRecipient<WithSpanContext<SetChainInfo>> for MockPeerManagerAdapter {
    fn send(
        &self,
        _msg: WithSpanContext<SetChainInfo>,
    ) -> BoxFuture<'static, Result<(), MailboxError>> {
        async { Ok(()) }.boxed()
    }
    fn do_send(&self, _msg: WithSpanContext<SetChainInfo>) {}
}

impl MockPeerManagerAdapter {
    pub fn pop(&self) -> Option<PeerManagerMessageRequest> {
        self.requests.write().unwrap().pop_front()
    }
    pub fn pop_most_recent(&self) -> Option<PeerManagerMessageRequest> {
        self.requests.write().unwrap().pop_back()
    }
}

<<<<<<< HEAD
pub mod test_features {
    use crate::client;
    use crate::config;
    use crate::test_utils::convert_boot_nodes;
    use crate::time;
    use crate::types::{NetworkClientMessages, NetworkClientResponses};
    use crate::types::{NetworkViewClientMessages, NetworkViewClientResponses};
    use crate::PeerManagerActor;
    use actix::actors::mocker::Mocker;
    use actix::Actor;
    use near_primitives::block::GenesisId;
    use std::sync::atomic::{AtomicUsize, Ordering};
    use std::sync::Arc;

    /// Mock for `ClientActor`
    type ClientMock = Mocker<NetworkClientMessages>;
    /// Mock for `ViewClientActor`
    type ViewClientMock = Mocker<NetworkViewClientMessages>;

    // Make peer manager for unit tests
    pub fn spawn_peer_manager(
        store: Arc<dyn near_store::db::Database>,
        mut config: config::NetworkConfig,
        boot_nodes: Vec<(&str, u16)>,
        peer_max_count: u32,
    ) -> actix::Addr<PeerManagerActor> {
        config.peer_store.boot_nodes = convert_boot_nodes(boot_nodes);
        config.max_num_peers = peer_max_count;
        let counter = Arc::new(AtomicUsize::new(0));
        let counter1 = counter.clone();
        let client_addr = ClientMock::mock(Box::new(move |_msg, _ctx| {
            Box::new(Some(NetworkClientResponses::NoResponse))
        }))
        .start();

        let view_client_addr = ViewClientMock::mock(Box::new(move |msg, _ctx| {
            let msg = msg.downcast_ref::<NetworkViewClientMessages>().unwrap();
            match msg {
                NetworkViewClientMessages::AnnounceAccount(accounts) => {
                    if !accounts.is_empty() {
                        counter1.fetch_add(1, Ordering::SeqCst);
                    }
                    Box::new(Some(NetworkViewClientResponses::AnnounceAccount(
                        accounts.clone().into_iter().map(|obj| obj.0).collect(),
                    )))
                }
                _ => Box::new(Some(NetworkViewClientResponses::NoResponse)),
            }
        }))
        .start();
        PeerManagerActor::spawn(
            time::Clock::real(),
            store,
            config,
            client::Client::new(client_addr.recipient(), view_client_addr.recipient()),
            GenesisId::default(),
        )
        .unwrap()
    }
}

=======
>>>>>>> 8c42071c
#[derive(Message, Clone, Debug)]
#[rtype(result = "()")]
pub struct SetAdvOptions {
    pub set_max_peers: Option<u64>,
}<|MERGE_RESOLUTION|>--- conflicted
+++ resolved
@@ -322,70 +322,6 @@
     }
 }
 
-<<<<<<< HEAD
-pub mod test_features {
-    use crate::client;
-    use crate::config;
-    use crate::test_utils::convert_boot_nodes;
-    use crate::time;
-    use crate::types::{NetworkClientMessages, NetworkClientResponses};
-    use crate::types::{NetworkViewClientMessages, NetworkViewClientResponses};
-    use crate::PeerManagerActor;
-    use actix::actors::mocker::Mocker;
-    use actix::Actor;
-    use near_primitives::block::GenesisId;
-    use std::sync::atomic::{AtomicUsize, Ordering};
-    use std::sync::Arc;
-
-    /// Mock for `ClientActor`
-    type ClientMock = Mocker<NetworkClientMessages>;
-    /// Mock for `ViewClientActor`
-    type ViewClientMock = Mocker<NetworkViewClientMessages>;
-
-    // Make peer manager for unit tests
-    pub fn spawn_peer_manager(
-        store: Arc<dyn near_store::db::Database>,
-        mut config: config::NetworkConfig,
-        boot_nodes: Vec<(&str, u16)>,
-        peer_max_count: u32,
-    ) -> actix::Addr<PeerManagerActor> {
-        config.peer_store.boot_nodes = convert_boot_nodes(boot_nodes);
-        config.max_num_peers = peer_max_count;
-        let counter = Arc::new(AtomicUsize::new(0));
-        let counter1 = counter.clone();
-        let client_addr = ClientMock::mock(Box::new(move |_msg, _ctx| {
-            Box::new(Some(NetworkClientResponses::NoResponse))
-        }))
-        .start();
-
-        let view_client_addr = ViewClientMock::mock(Box::new(move |msg, _ctx| {
-            let msg = msg.downcast_ref::<NetworkViewClientMessages>().unwrap();
-            match msg {
-                NetworkViewClientMessages::AnnounceAccount(accounts) => {
-                    if !accounts.is_empty() {
-                        counter1.fetch_add(1, Ordering::SeqCst);
-                    }
-                    Box::new(Some(NetworkViewClientResponses::AnnounceAccount(
-                        accounts.clone().into_iter().map(|obj| obj.0).collect(),
-                    )))
-                }
-                _ => Box::new(Some(NetworkViewClientResponses::NoResponse)),
-            }
-        }))
-        .start();
-        PeerManagerActor::spawn(
-            time::Clock::real(),
-            store,
-            config,
-            client::Client::new(client_addr.recipient(), view_client_addr.recipient()),
-            GenesisId::default(),
-        )
-        .unwrap()
-    }
-}
-
-=======
->>>>>>> 8c42071c
 #[derive(Message, Clone, Debug)]
 #[rtype(result = "()")]
 pub struct SetAdvOptions {
