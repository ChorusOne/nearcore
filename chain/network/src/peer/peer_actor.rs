use crate::accounts_data;
use crate::concurrency::arc_mutex::ArcMutex;
use crate::concurrency::atomic_cell::AtomicCell;
use crate::concurrency::demux;
use crate::concurrency::rate;
use crate::network_protocol::{
    Edge, EdgeState, Encoding, OwnedAccount, ParsePeerMessageError, PartialEdgeInfo,
    PeerChainInfoV2, PeerIdOrHash, PeerInfo, RawRoutedMessage, RoutedMessageBody,
    RoutingTableUpdate, SyncAccountsData,
};
use crate::peer::stream;
use crate::peer::stream::Scope;
use crate::peer::tracker::Tracker;
use crate::peer_manager::connection;
use crate::peer_manager::network_state::{NetworkState, PRUNE_EDGES_AFTER};
use crate::peer_manager::peer_manager_actor::Event;
use crate::private_actix::{RegisterPeerError, SendMessage};
use crate::routing::edge::verify_nonce;
use crate::stats::metrics;
use crate::tcp;
use crate::time;
use crate::types::{
    BlockInfo, Handshake, HandshakeFailureReason, PeerMessage, PeerType, ReasonForBan,
};
use actix::fut::future::wrap_future;
use actix::{Actor as _, ActorContext as _, ActorFutureExt as _, AsyncContext as _};
use lru::LruCache;
use near_crypto::Signature;
use near_o11y::{handler_debug_span, log_assert, pretty, OpenTelemetrySpanExt, WithSpanContext};
use near_performance_metrics_macros::perf;
use near_primitives::hash::CryptoHash;
use near_primitives::network::{AnnounceAccount, PeerId};
use near_primitives::types::EpochId;
use near_primitives::utils::DisplayOption;
use near_primitives::version::{
    ProtocolVersion, PEER_MIN_ALLOWED_PROTOCOL_VERSION, PROTOCOL_VERSION,
};
use parking_lot::Mutex;
use std::fmt::Debug;
use std::io;
use std::net::SocketAddr;
use std::sync::atomic::Ordering;
use std::sync::Arc;
use tracing::Instrument as _;

/// Maximum number of messages per minute from single peer.
// TODO(#5453): current limit is way to high due to us sending lots of messages during sync.
const MAX_PEER_MSG_PER_MIN: usize = usize::MAX;
/// How often to request peers from active peers.
const REQUEST_PEERS_INTERVAL: time::Duration = time::Duration::seconds(60);

/// Maximal allowed UTC clock skew between this node and the peer.
const MAX_CLOCK_SKEW: time::Duration = time::Duration::minutes(30);

/// Maximum size of network message in encoded format.
/// We encode length as `u32`, and therefore maximum size can't be larger than `u32::MAX`.
pub(crate) const NETWORK_MESSAGE_MAX_SIZE_BYTES: u32 = 512 * bytesize::MIB as u32;

/// Maximum number of transaction messages we will accept between block messages.
/// The purpose of this constant is to ensure we do not spend too much time deserializing and
/// dispatching transactions when we should be focusing on consensus-related messages.
const MAX_TRANSACTIONS_PER_BLOCK_MESSAGE: usize = 1000;
/// Limit cache size of 1000 messages
const ROUTED_MESSAGE_CACHE_SIZE: usize = 1000;
/// Duplicated messages will be dropped if routed through the same peer multiple times.
const DROP_DUPLICATED_MESSAGES_PERIOD: time::Duration = time::Duration::milliseconds(50);
/// How often to send the latest block to peers.
const SYNC_LATEST_BLOCK_INTERVAL: time::Duration = time::Duration::seconds(60);

#[derive(Debug, Clone, PartialEq, Eq)]
pub struct ConnectionClosedEvent {
    pub(crate) stream_id: tcp::StreamId,
    pub(crate) reason: ClosingReason,
}

#[derive(Debug, Clone, PartialEq, Eq)]
pub struct HandshakeStartedEvent {
    pub(crate) stream_id: tcp::StreamId,
}

#[derive(Debug, Clone, PartialEq, Eq)]
pub struct HandshakeCompletedEvent {
    pub(crate) stream_id: tcp::StreamId,
    pub(crate) edge: Edge,
    pub(crate) tier: tcp::Tier,
}

#[derive(thiserror::Error, Clone, PartialEq, Eq, Debug)]
pub(crate) enum ClosingReason {
    #[error("too many inbound connections in connecting state")]
    TooManyInbound,
    #[error("outbound not allowed: {0}")]
    OutboundNotAllowed(connection::PoolError),

    #[error("peer banned: {0:?}")]
    Ban(ReasonForBan),
    #[error("handshake failed")]
    HandshakeFailed,
    #[error("rejected by PeerManager: {0:?}")]
    RejectedByPeerManager(RegisterPeerError),
    #[error("stream error")]
    StreamError,
    #[error("disallowed message")]
    DisallowedMessage,
    #[error("PeerManager requested to close the connection")]
    PeerManager,
    #[error("Received DisconnectMessage from peer")]
    DisconnectMessage,
    #[error("Peer clock skew exceeded {MAX_CLOCK_SKEW}")]
    TooLargeClockSkew,
    #[error("PeerActor stopped NOT via PeerActor::stop()")]
    Unknown,
}

pub(crate) struct PeerActor {
    clock: time::Clock,

    /// Shared state of the network module.
    network_state: Arc<NetworkState>,
    /// This node's id and address (either listening or socket address).
    my_node_info: PeerInfo,

    /// TEST-ONLY
    stream_id: crate::tcp::StreamId,
    /// Peer address from connection.
    peer_addr: SocketAddr,
    /// Peer type.
    peer_type: PeerType,

    /// Framed wrapper to send messages through the TCP connection.
    framed: stream::FramedWriter<PeerActor>,

    /// Tracker for requests and responses.
    tracker: Arc<Mutex<Tracker>>,
    /// Network bandwidth stats.
    stats: Arc<connection::Stats>,
    /// Cache of recently routed messages, this allows us to drop duplicates
    routed_message_cache: LruCache<(PeerId, PeerIdOrHash, Signature), time::Instant>,
    /// Whether we detected support for protocol buffers during handshake.
    protocol_buffers_supported: bool,
    /// Whether the PeerActor should skip protobuf support detection and use
    /// a given encoding right away.
    force_encoding: Option<Encoding>,

    /// Peer status.
    peer_status: PeerStatus,
    closing_reason: Option<ClosingReason>,
    /// Peer id and info. Present when Ready,
    /// or (for outbound only) when Connecting.
    // TODO: move it to ConnectingStatus::Outbound.
    // When ready, use connection.peer_info instead.
    peer_info: DisplayOption<PeerInfo>,
}

impl Debug for PeerActor {
    fn fmt(&self, f: &mut std::fmt::Formatter<'_>) -> Result<(), std::fmt::Error> {
        write!(f, "{:?}", self.my_node_info)
    }
}

#[derive(Clone, Debug)]
struct HandshakeSpec {
    /// ID of the peer on the other side of the connection.
    peer_id: PeerId,
    tier: tcp::Tier,
    protocol_version: ProtocolVersion,
    partial_edge_info: PartialEdgeInfo,
}

type HandshakeSignalSender = tokio::sync::oneshot::Sender<std::convert::Infallible>;
pub type HandshakeSignal = tokio::sync::oneshot::Receiver<std::convert::Infallible>;

impl PeerActor {
    /// Spawns a PeerActor on a separate actix::Arbiter and awaits for the
    /// handshake to succeed/fail. The actual result is not returned because
    /// actix makes everything complicated.
    pub(crate) async fn spawn_and_handshake(
        clock: time::Clock,
        stream: tcp::Stream,
        force_encoding: Option<Encoding>,
        network_state: Arc<NetworkState>,
    ) -> anyhow::Result<actix::Addr<Self>> {
        let (addr, handshake_signal) = Self::spawn(clock, stream, force_encoding, network_state)?;
        // This is a receiver of Infallible, so it only completes when the channel is closed.
        handshake_signal.await.err().unwrap();
        Ok(addr)
    }

    pub(crate) fn spawn(
        clock: time::Clock,
        stream: tcp::Stream,
        force_encoding: Option<Encoding>,
        network_state: Arc<NetworkState>,
    ) -> anyhow::Result<(actix::Addr<Self>, HandshakeSignal)> {
        let stream_id = stream.id();
        match Self::spawn_inner(clock, stream, force_encoding, network_state.clone()) {
            Ok(it) => Ok(it),
            Err(reason) => {
                network_state.config.event_sink.push(Event::ConnectionClosed(
                    ConnectionClosedEvent { stream_id, reason: reason.clone() },
                ));
                Err(reason.into())
            }
        }
    }

    fn spawn_inner(
        clock: time::Clock,
        stream: tcp::Stream,
        force_encoding: Option<Encoding>,
        network_state: Arc<NetworkState>,
    ) -> Result<(actix::Addr<Self>, HandshakeSignal), ClosingReason> {
        let connecting_status = match &stream.type_ {
            tcp::StreamType::Inbound => ConnectingStatus::Inbound(
                network_state
                    .inbound_handshake_permits
                    .clone()
                    .try_acquire_owned()
                    .map_err(|_| ClosingReason::TooManyInbound)?,
            ),
            tcp::StreamType::Outbound { tier, peer_id } => ConnectingStatus::Outbound {
                _permit: match tier {
                    tcp::Tier::T1 => network_state
                        .tier1
                        .start_outbound(peer_id.clone())
                        .map_err(ClosingReason::OutboundNotAllowed)?,
                    tcp::Tier::T2 => {
                        // A loop connection is not allowed on TIER2
                        // (it is allowed on TIER1 to verify node's public IP).
                        // TODO(gprusak): try to make this more consistent.
                        if peer_id == &network_state.config.node_id() {
                            return Err(ClosingReason::OutboundNotAllowed(
                                connection::PoolError::UnexpectedLoopConnection,
                            ));
                        }
                        network_state
                            .tier2
                            .start_outbound(peer_id.clone())
                            .map_err(ClosingReason::OutboundNotAllowed)?
                    }
                },
                handshake_spec: HandshakeSpec {
                    partial_edge_info: network_state.propose_edge(&clock, peer_id, None),
                    protocol_version: PROTOCOL_VERSION,
                    tier: *tier,
                    peer_id: peer_id.clone(),
                },
            },
        };
        // Override force_encoding for outbound Tier1 connections,
        // since Tier1Handshake is supported only with proto encoding.
        let force_encoding = match &stream.type_ {
            tcp::StreamType::Outbound { tier, .. } if tier == &tcp::Tier::T1 => {
                Some(Encoding::Proto)
            }
            _ => force_encoding,
        };
        let my_node_info = PeerInfo {
            id: network_state.config.node_id(),
            addr: network_state.config.node_addr.clone(),
            account_id: network_state.config.validator.as_ref().map(|v| v.account_id()),
        };
        let (send, recv) = tokio::sync::oneshot::channel();
        // Start PeerActor on separate thread.
        Ok((
            Self::start_in_arbiter(&actix::Arbiter::new().handle(), move |ctx| {
                let stream_id = stream.id();
                let peer_addr = stream.peer_addr;
                let stream_type = stream.type_.clone();
                let scope = Scope { arbiter: actix::Arbiter::current(), addr: ctx.address() };
                let stats = Arc::new(connection::Stats::default());
                let (writer, mut reader) =
                    stream::FramedWriter::spawn(&scope, stream, stats.clone());

                scope.arbiter.spawn({
                    let clock = clock.clone();
                    let network_state = network_state.clone();
                    async move {
                        let tier2_limiter = rate::Limiter::new(
                            &clock,
                            network_state.config.tier2_connection_throughput_bytes,
                        );
                        let mut conn = None;
                        loop {
                            if conn.is_none() {
                                conn = scope.addr.send(GetConnection).await.ok().flatten();
                            }
                            let limiter = match &conn {
                                Some(conn) if conn.tier == tcp::Tier::T1 => {
                                    &network_state.tier1_recv_limiter
                                }
                                _ => &tier2_limiter,
                            };
                            match reader.recv(&clock, limiter).await {
                                Ok(frame) => {
                                    if let Err(err) = scope.addr.send(frame).await {
                                        tracing::debug!("err: {err:?}");
                                        return;
                                    }
                                }
                                Err(err) => {
                                    scope.addr.do_send(stream::Error::Recv(err));
                                    return;
                                }
                            }
                        }
                    }
                });
                Self {
                    closing_reason: None,

                    clock,
                    my_node_info,
                    stream_id,
                    peer_addr,
                    peer_type: match &stream_type {
                        tcp::StreamType::Inbound => PeerType::Inbound,
                        tcp::StreamType::Outbound { .. } => PeerType::Outbound,
                    },
                    peer_status: PeerStatus::Connecting(send, connecting_status),
                    framed: writer,
                    tracker: Default::default(),
                    stats,
                    routed_message_cache: LruCache::new(ROUTED_MESSAGE_CACHE_SIZE),
                    protocol_buffers_supported: false,
                    force_encoding,
                    peer_info: match &stream_type {
                        tcp::StreamType::Inbound => None,
                        tcp::StreamType::Outbound { peer_id, .. } => Some(PeerInfo {
                            id: peer_id.clone(),
                            addr: Some(peer_addr),
                            account_id: None,
                        }),
                    }
                    .into(),
                    network_state,
                }
            }),
            recv,
        ))
    }

    // Determines the encoding to use for communication with the peer.
    // It can be None while Handshake with the peer has not been finished yet.
    // In case it is None, both encodings are attempted for parsing, and each message
    // is sent twice.
    fn encoding(&self) -> Option<Encoding> {
        if self.force_encoding.is_some() {
            return self.force_encoding;
        }
        if self.protocol_buffers_supported {
            return Some(Encoding::Proto);
        }
        match self.peer_status {
            PeerStatus::Connecting { .. } => None,
            PeerStatus::Ready { .. } => Some(Encoding::Borsh),
        }
    }

    fn parse_message(&mut self, msg: &[u8]) -> Result<PeerMessage, ParsePeerMessageError> {
        if let Some(e) = self.encoding() {
            return PeerMessage::deserialize(e, msg);
        }
        if let Ok(msg) = PeerMessage::deserialize(Encoding::Proto, msg) {
            self.protocol_buffers_supported = true;
            return Ok(msg);
        }
        return PeerMessage::deserialize(Encoding::Borsh, msg);
    }

    fn send_message_or_log(&self, msg: &PeerMessage) {
        self.send_message(msg);
    }

    fn send_message(&self, msg: &PeerMessage) {
        if let (PeerStatus::Ready(conn), PeerMessage::PeersRequest) = (&self.peer_status, msg) {
            conn.last_time_peer_requested.store(Some(self.clock.now()));
        }
        if let Some(enc) = self.encoding() {
            return self.send_message_with_encoding(msg, enc);
        }
        self.send_message_with_encoding(msg, Encoding::Proto);
        self.send_message_with_encoding(msg, Encoding::Borsh);
    }

    fn send_message_with_encoding(&self, msg: &PeerMessage, enc: Encoding) {
        if let PeerStatus::Ready(conn) = &self.peer_status {
            if !conn.tier.is_allowed(msg) {
                panic!(
                    "trying to send {} message over {:?} connection.",
                    msg.msg_variant(),
                    conn.tier
                )
            }
        }
        let msg_type: &str = msg.msg_variant();
        let _span = tracing::trace_span!(
            target: "network",
            "send_message_with_encoding",
            msg_type= msg.msg_variant())
        .entered();
        // Skip sending block and headers if we received it or header from this peer.
        // Record block requests in tracker.
        match msg {
            // Temporarily disable this check because now the node needs to send block to its
            // peers to update its height at the peer. In the future we will introduce a new
            // peer message type for that and then we can enable this check again.
            //PeerMessage::Block(b) if self.tracker.lock().has_received(b.hash()) => return,
            PeerMessage::BlockRequest(h) => self.tracker.lock().push_request(*h),
            _ => (),
        };

        let bytes = msg.serialize(enc);
        // TODO(gprusak): sending a too large message should probably be treated as a bug,
        // since dropping messages may lead to hard-to-debug high-level issues.
        if bytes.len() > NETWORK_MESSAGE_MAX_SIZE_BYTES as usize {
            metrics::MessageDropped::InputTooLong.inc_unknown_msg();
            return;
        }
        self.tracker.lock().increment_sent(&self.clock, bytes.len() as u64);
        let bytes_len = bytes.len();
        tracing::trace!(target: "network", msg_len = bytes_len);
        self.framed.send(stream::Frame(bytes));
        metrics::PEER_DATA_SENT_BYTES.inc_by(bytes_len as u64);
        metrics::PEER_MESSAGE_SENT_BY_TYPE_TOTAL.with_label_values(&[msg_type]).inc();
        metrics::PEER_MESSAGE_SENT_BY_TYPE_BYTES
            .with_label_values(&[msg_type])
            .inc_by(bytes_len as u64);
    }

    fn send_handshake(&self, spec: HandshakeSpec) {
        let (height, tracked_shards) =
            if let Some(chain_info) = self.network_state.chain_info.load().as_ref() {
                (chain_info.block.header().height(), chain_info.tracked_shards.clone())
            } else {
                (0, vec![])
            };
        let handshake = Handshake {
            protocol_version: spec.protocol_version,
            oldest_supported_version: PEER_MIN_ALLOWED_PROTOCOL_VERSION,
            sender_peer_id: self.network_state.config.node_id(),
            target_peer_id: spec.peer_id,
            sender_listen_port: self.network_state.config.node_addr.map(|a| a.port()),
            sender_chain_info: PeerChainInfoV2 {
                genesis_id: self.network_state.genesis_id.clone(),
                // TODO: remove `height` from PeerChainInfo
                height,
                tracked_shards,
                archival: self.network_state.config.archive,
            },
            partial_edge_info: spec.partial_edge_info,
            owned_account: self.network_state.config.validator.as_ref().map(|vc| {
                OwnedAccount {
                    account_key: vc.signer.public_key().clone(),
                    peer_id: self.network_state.config.node_id(),
                    timestamp: self.clock.now_utc(),
                }
                .sign(vc.signer.as_ref())
            }),
        };
        let msg = match spec.tier {
            tcp::Tier::T1 => PeerMessage::Tier1Handshake(handshake),
            tcp::Tier::T2 => PeerMessage::Tier2Handshake(handshake),
        };
        self.send_message_or_log(&msg);
    }

    fn stop(&mut self, ctx: &mut actix::Context<PeerActor>, reason: ClosingReason) {
        // Only the first call to stop sets the closing_reason.
        if self.closing_reason.is_none() {
            tracing::debug!(target:"network", "{}: stopping: {reason:?} :: {:?}",self.network_state.config.node_id(),match &self.peer_status {
                PeerStatus::Ready(conn) => Some(&conn.peer_info.id),
                _ => None,
            });
            self.closing_reason = Some(reason);
        }
        ctx.stop();
    }

    /// `PeerId` of the current node.
    fn my_node_id(&self) -> &PeerId {
        &self.my_node_info.id
    }

    fn other_peer_id(&self) -> Option<&PeerId> {
        self.peer_info.as_ref().as_ref().map(|peer_info| &peer_info.id)
    }

    fn process_handshake(
        &mut self,
        ctx: &mut <PeerActor as actix::Actor>::Context,
        tier: tcp::Tier,
        handshake: Handshake,
    ) {
        tracing::debug!(target: "network", "{:?}: Received handshake {:?}", self.my_node_info.id, handshake);
        let cs = match &self.peer_status {
            PeerStatus::Connecting(_, it) => it,
            _ => panic!("process_handshake called in non-connecting state"),
        };
        match cs {
            ConnectingStatus::Outbound { handshake_spec: spec, .. } => {
                if handshake.protocol_version != spec.protocol_version {
                    tracing::warn!(target: "network", "Protocol version mismatch. Disconnecting peer {}", handshake.sender_peer_id);
                    self.stop(ctx, ClosingReason::HandshakeFailed);
                    return;
                }
                if handshake.sender_chain_info.genesis_id != self.network_state.genesis_id {
                    tracing::warn!(target: "network", "Genesis mismatch. Disconnecting peer {}", handshake.sender_peer_id);
                    self.stop(ctx, ClosingReason::HandshakeFailed);
                    return;
                }
                if handshake.sender_peer_id != spec.peer_id {
                    tracing::warn!(target: "network", "PeerId mismatch. Disconnecting peer {}", handshake.sender_peer_id);
                    self.stop(ctx, ClosingReason::HandshakeFailed);
                    return;
                }
                if tier != spec.tier {
                    tracing::warn!(target: "network", "Connection TIER mismatch. Disconnecting peer {}", handshake.sender_peer_id);
                    self.stop(ctx, ClosingReason::HandshakeFailed);
                    return;
                }
                if handshake.partial_edge_info.nonce != spec.partial_edge_info.nonce {
                    tracing::warn!(target: "network", "Nonce mismatch. Disconnecting peer {}", handshake.sender_peer_id);
                    self.stop(ctx, ClosingReason::HandshakeFailed);
                    return;
                }
            }
            ConnectingStatus::Inbound { .. } => {
                if PEER_MIN_ALLOWED_PROTOCOL_VERSION > handshake.protocol_version
                    || handshake.protocol_version > PROTOCOL_VERSION
                {
                    tracing::debug!(
                        target: "network",
                        version = handshake.protocol_version,
                        "Received connection from node with unsupported PROTOCOL_VERSION.");
                    self.send_message_or_log(&PeerMessage::HandshakeFailure(
                        self.my_node_info.clone(),
                        HandshakeFailureReason::ProtocolVersionMismatch {
                            version: PROTOCOL_VERSION,
                            oldest_supported_version: PEER_MIN_ALLOWED_PROTOCOL_VERSION,
                        },
                    ));
                    return;
                }
                let genesis_id = self.network_state.genesis_id.clone();
                if handshake.sender_chain_info.genesis_id != genesis_id {
                    tracing::debug!(target: "network", "Received connection from node with different genesis.");
                    self.send_message_or_log(&PeerMessage::HandshakeFailure(
                        self.my_node_info.clone(),
                        HandshakeFailureReason::GenesisMismatch(genesis_id),
                    ));
                    return;
                }
                if handshake.target_peer_id != self.my_node_info.id {
                    tracing::debug!(target: "network", "Received handshake from {:?} to {:?} but I am {:?}", handshake.sender_peer_id, handshake.target_peer_id, self.my_node_info.id);
                    self.send_message_or_log(&PeerMessage::HandshakeFailure(
                        self.my_node_info.clone(),
                        HandshakeFailureReason::InvalidTarget,
                    ));
                    return;
                }

                // Verify if nonce is sane.
                if let Err(err) = verify_nonce(&self.clock, handshake.partial_edge_info.nonce) {
                    tracing::debug!(target: "network", nonce=?handshake.partial_edge_info.nonce, my_node_id = ?self.my_node_id(), peer_id=?handshake.sender_peer_id, "bad nonce, disconnecting: {err}");
                    self.stop(ctx, ClosingReason::HandshakeFailed);
                    return;
                }
                // Check that the received nonce is greater than the current nonce of this connection.
                // If not (and this is an inbound connection) propose a new nonce.
                if let Some(last_edge) =
                    self.network_state.graph.load().local_edges.get(&handshake.sender_peer_id)
                {
                    if last_edge.nonce() >= handshake.partial_edge_info.nonce {
                        tracing::debug!(target: "network", "{:?}: Received too low nonce from peer {:?} sending evidence.", self.my_node_id(), self.peer_addr);
                        self.send_message_or_log(&PeerMessage::LastEdge(last_edge.clone()));
                        return;
                    }
                }
            }
        }

        // Verify that handshake.owned_account is valid.
        if let Some(owned_account) = &handshake.owned_account {
            if let Err(_) = owned_account.payload().verify(&owned_account.account_key) {
                self.stop(ctx, ClosingReason::Ban(ReasonForBan::InvalidSignature));
                return;
            }
            if owned_account.peer_id != handshake.sender_peer_id {
                self.stop(ctx, ClosingReason::HandshakeFailed);
                return;
            }
            if (owned_account.timestamp - self.clock.now_utc()).abs() >= MAX_CLOCK_SKEW {
                self.stop(ctx, ClosingReason::TooLargeClockSkew);
                return;
            }
        }

        // Merge partial edges.
        let nonce = handshake.partial_edge_info.nonce;
        let partial_edge_info = match cs {
            ConnectingStatus::Outbound { handshake_spec, .. } => {
                handshake_spec.partial_edge_info.clone()
            }
            ConnectingStatus::Inbound { .. } => {
                self.network_state.propose_edge(&self.clock, &handshake.sender_peer_id, Some(nonce))
            }
        };
        let edge = Edge::new(
            self.my_node_id().clone(),
            handshake.sender_peer_id.clone(),
            nonce,
            partial_edge_info.signature.clone(),
            handshake.partial_edge_info.signature.clone(),
        );

        // TODO(gprusak): not enabling a port for listening is also a valid setup.
        // In that case peer_info.addr should be None (same as now), however
        // we still should do the check against the PeerStore::blacklist.
        // Currently PeerManager is rejecting connections with peer_info.addr == None
        // preemptively.
        let peer_info = PeerInfo {
            id: handshake.sender_peer_id.clone(),
            addr: handshake
                .sender_listen_port
                .map(|port| SocketAddr::new(self.peer_addr.ip(), port)),
            account_id: None,
        };

        let now = self.clock.now();
        let conn = Arc::new(connection::Connection {
            tier,
            addr: ctx.address(),
            peer_info: peer_info.clone(),
<<<<<<< HEAD
            edge: AtomicCell::new(edge),
            owned_account: handshake.owned_account.clone(),
=======
            edge: ArcMutex::new(edge),
>>>>>>> 5709b6a3
            genesis_id: handshake.sender_chain_info.genesis_id.clone(),
            tracked_shards: handshake.sender_chain_info.tracked_shards.clone(),
            archival: handshake.sender_chain_info.archival,
            last_block: Default::default(),
            peer_type: self.peer_type,
            stats: self.stats.clone(),
            _peer_connections_metric: metrics::PEER_CONNECTIONS.new_point(&metrics::Connection {
                type_: self.peer_type,
                encoding: self.encoding(),
            }),
            last_time_peer_requested: AtomicCell::new(None),
            last_time_received_message: AtomicCell::new(now),
            established_time: now,
            send_accounts_data_demux: demux::Demux::new(
                self.network_state.config.accounts_data_broadcast_rate_limit,
            ),
        });

        let tracker = self.tracker.clone();
        let clock = self.clock.clone();

        let mut interval =
            time::Interval::new(clock.now(), self.network_state.config.peer_stats_period);
        ctx.spawn({
            let conn = conn.clone();
            wrap_future(async move {
                loop {
                    interval.tick(&clock).await;
                    let sent = tracker.lock().sent_bytes.minute_stats(&clock);
                    let received = tracker.lock().received_bytes.minute_stats(&clock);
                    conn.stats
                        .received_bytes_per_sec
                        .store(received.bytes_per_min / 60, Ordering::Relaxed);
                    conn.stats.sent_bytes_per_sec.store(sent.bytes_per_min / 60, Ordering::Relaxed);
                    // Whether the peer is considered abusive due to sending too many messages.
                    // I am allowing this for now because I assume `MAX_PEER_MSG_PER_MIN` will
                    // some day be less than `u64::MAX`.
                    let is_abusive = received.count_per_min > MAX_PEER_MSG_PER_MIN
                        || sent.count_per_min > MAX_PEER_MSG_PER_MIN;
                    if is_abusive {
                        tracing::trace!(
                        target: "network",
                        peer_id = ?conn.peer_info.id,
                        sent = sent.count_per_min,
                        recv = received.count_per_min,
                        "Banning peer for abuse");
                        // TODO(MarX, #1586): Ban peer if we found them abusive. Fix issue with heavy
                        //  network traffic that flags honest peers.
                        // Send ban signal to peer instance. It should send ban signal back and stop the instance.
                        // if let Some(connected_peer) = act.connected_peers.get(&peer_id1) {
                        //     connected_peer.addr.do_send(PeerManagerRequest::BanPeer(ReasonForBan::Abusive));
                        // }
                    }
                }
            })
        });

        // This time is used to figure out when the first run of the callbacks it run.
        // It is important that it is set here (rather than calling clock.now() within the future) - as it makes testing a lot easier (and more deterministic).

        let start_time = self.clock.now();

        // Here we stop processing any PeerActor events until PeerManager
        // decides whether to accept the connection or not: ctx.wait makes
        // the actor event loop poll on the future until it completes before
        // processing any other events.
        ctx.wait(wrap_future({
            let network_state = self.network_state.clone();
            let clock = self.clock.clone();
            let conn = conn.clone();
            async move { network_state.register(&clock,conn).await }
        })
            .map(move |res, act: &mut PeerActor, ctx| {
                match res {
                    Ok(()) => {
                        act.peer_info = Some(peer_info).into();
                        act.peer_status = PeerStatus::Ready(conn.clone());
                        // Respond to handshake if it's inbound and connection was consolidated.
                        if act.peer_type == PeerType::Inbound {
                            act.send_handshake(HandshakeSpec{
                                peer_id: handshake.sender_peer_id.clone(),
                                tier,
                                protocol_version: handshake.protocol_version,
                                partial_edge_info: partial_edge_info,
                            });
<<<<<<< HEAD
=======
                        } else {
                            // Outbound peer triggers the inital full accounts data sync.
                            // TODO(gprusak): implement triggering the periodic full sync.
                            act.send_message_or_log(&PeerMessage::SyncAccountsData(SyncAccountsData{
                                accounts_data: act.network_state.accounts_data.load().data.values().cloned().collect(),
                                incremental: false,
                                requesting_full_sync: true,
                            }));
>>>>>>> 5709b6a3
                        }
                        if tier==tcp::Tier::T2 {
                            if conn.peer_type == PeerType::Outbound {
                                // Outbound peer triggers the inital full accounts data sync.
                                // TODO(gprusak): implement triggering the periodic full sync.
                                act.send_message_or_log(&PeerMessage::SyncAccountsData(SyncAccountsData{
                                    accounts_data: act.network_state.accounts_data.load().data.values().cloned().collect(),
                                    incremental: false,
                                    requesting_full_sync: true,
                                }));
                            }
                            // Exchange peers periodically.
                            ctx.spawn(wrap_future({
                                let clock = act.clock.clone();
                                let conn = conn.clone();
                                let mut interval = time::Interval::new(clock.now(),REQUEST_PEERS_INTERVAL);
                                async move {
                                    loop {
                                        interval.tick(&clock).await;
                                        conn.send_message(Arc::new(PeerMessage::PeersRequest));
                                    }
                                }
                            }));
                            // Send latest block periodically
                            ctx.spawn(wrap_future({
                                let clock = act.clock.clone();
                                let conn = conn.clone();
                                let state = act.network_state.clone();
                                let mut interval = time::Interval::new(clock.now(), SYNC_LATEST_BLOCK_INTERVAL);
                                async move {
                                    loop {
                                        interval.tick(&clock).await;
                                        if let Some(chain_info) = state.chain_info.load().as_ref() {
                                            conn.send_message(Arc::new(PeerMessage::Block(
                                                chain_info.block.clone(),
                                            )));
                                        }
                                    }
                                }
                            }));

                            // Refresh connection nonces but only if we're outbound. For inbound connection, the other party should 
                            // take care of nonce refresh.
                            ctx.spawn(wrap_future({
                                let conn = conn.clone();
                                let network_state = act.network_state.clone();
                                let clock = act.clock.clone();
                                async move {
                                    // How often should we refresh a nonce from a peer.
                                    // It should be smaller than PRUNE_EDGES_AFTER.
                                    let mut interval = time::Interval::new(start_time + PRUNE_EDGES_AFTER / 3, PRUNE_EDGES_AFTER / 3);
                                    loop {
                                        interval.tick(&clock).await;
                                        conn.send_message(Arc::new(
                                            PeerMessage::RequestUpdateNonce(PartialEdgeInfo::new(
                                                &network_state.config.node_id(),
                                                &conn.peer_info.id,
                                                Edge::create_fresh_nonce(&clock),
                                                &network_state.config.node_key,
                                            )
                                        )));

                                    }
                                }
                            }));

                            // Sync the RoutingTable.
                            act.sync_routing_table();
                        }

                        act.network_state.config.event_sink.push(Event::HandshakeCompleted(HandshakeCompletedEvent{
                            stream_id: act.stream_id,
<<<<<<< HEAD
                            edge: conn.edge.load(),
                            tier: conn.tier,
=======
                            edge: conn.edge.load().as_ref().clone(),
>>>>>>> 5709b6a3
                        }));
                    },
                    Err(err) => {
                        tracing::info!(target: "network", "{:?}: Connection with {:?} rejected by PeerManager: {:?}", act.my_node_id(),conn.peer_info.id,err);
                        act.stop(ctx,ClosingReason::RejectedByPeerManager(err));
                    }
                }
            })
        );
    }

    // Send full RoutingTable.
    fn sync_routing_table(&self) {
        let mut known_edges: Vec<Edge> =
            self.network_state.graph.load().edges.values().cloned().collect();
        if self.network_state.config.skip_tombstones.is_some() {
            known_edges.retain(|edge| edge.removal_info().is_none());
            metrics::EDGE_TOMBSTONE_SENDING_SKIPPED.inc();
        }
        let known_accounts = self.network_state.graph.routing_table.get_announce_accounts();
        self.send_message_or_log(&PeerMessage::SyncRoutingTable(RoutingTableUpdate::new(
            known_edges,
            known_accounts,
        )));
    }

    fn handle_msg_connecting(&mut self, ctx: &mut actix::Context<Self>, msg: PeerMessage) {
        match (&mut self.peer_status, msg) {
            (
                PeerStatus::Connecting(_, ConnectingStatus::Outbound { handshake_spec, .. }),
                PeerMessage::HandshakeFailure(peer_info, reason),
            ) => {
                match reason {
                    HandshakeFailureReason::GenesisMismatch(genesis) => {
                        tracing::warn!(target: "network", "Attempting to connect to a node ({}) with a different genesis block. Our genesis: {:?}, their genesis: {:?}", peer_info, self.network_state.genesis_id, genesis);
                        self.stop(ctx, ClosingReason::HandshakeFailed);
                    }
                    HandshakeFailureReason::ProtocolVersionMismatch {
                        version,
                        oldest_supported_version,
                    } => {
                        // Retry the handshake with the common protocol version.
                        let common_version = std::cmp::min(version, PROTOCOL_VERSION);
                        if common_version < oldest_supported_version
                            || common_version < PEER_MIN_ALLOWED_PROTOCOL_VERSION
                        {
                            tracing::warn!(target: "network", "Unable to connect to a node ({}) due to a network protocol version mismatch. Our version: {:?}, their: {:?}", peer_info, (PROTOCOL_VERSION, PEER_MIN_ALLOWED_PROTOCOL_VERSION), (version, oldest_supported_version));
                            self.stop(ctx, ClosingReason::HandshakeFailed);
                            return;
                        }
                        handshake_spec.protocol_version = common_version;
                        let spec = handshake_spec.clone();
                        ctx.wait(actix::fut::ready(()).then(move |_, act: &mut Self, _| {
                            act.send_handshake(spec);
                            actix::fut::ready(())
                        }));
                    }
                    HandshakeFailureReason::InvalidTarget => {
                        tracing::debug!(target: "network", "Peer found was not what expected. Updating peer info with {:?}", peer_info);
                        if let Err(err) =
                            self.network_state.peer_store.add_direct_peer(&self.clock, peer_info)
                        {
                            tracing::error!(target: "network", ?err, "Fail to update peer store");
                        }
                        self.stop(ctx, ClosingReason::HandshakeFailed);
                    }
                }
            }
            // TODO(gprusak): LastEdge should rather be a variant of HandshakeFailure.
            // Clean this up (you don't have to modify the proto, just the translation layer).
            (
                PeerStatus::Connecting(_, ConnectingStatus::Outbound { handshake_spec, .. }),
                PeerMessage::LastEdge(edge),
            ) => {
                // Check that the edge provided:
                let ok =
                    // - is for the relevant pair of peers
                    edge.key()==&Edge::make_key(self.my_node_info.id.clone(),handshake_spec.peer_id.clone()) &&
                    // - is not younger than what we proposed originally. This protects us from
                    //   a situation in which the peer presents us with a very outdated edge e,
                    //   and then we sign a new edge with nonce e.nonce+1 which is also outdated.
                    //   It may still happen that an edge with an old nonce gets signed, but only
                    //   if both nodes not know about the newer edge. We don't defend against that.
                    //   Also a malicious peer might send the LastEdge with the edge we just
                    //   signed (pretending that it is old) but we cannot detect that, because the
                    //   signatures are currently deterministic.
                    edge.nonce() >= handshake_spec.partial_edge_info.nonce &&
                    // - is a correctly signed edge
                    edge.verify();
                // Disconnect if neighbor sent an invalid edge.
                if !ok {
                    tracing::info!(target: "network", "{:?}: Peer {:?} sent invalid edge. Disconnect.", self.my_node_id(), self.peer_addr);
                    self.stop(ctx, ClosingReason::HandshakeFailed);
                    return;
                }
                // Disconnect if neighbor proposed an invalid edge.
                if !ok {
                    tracing::info!(target: "network", "{:?}: Peer {:?} sent invalid edge. Disconnect.", self.my_node_id(), self.peer_addr);
                    self.stop(ctx, ClosingReason::HandshakeFailed);
                    return;
                }
                // Recreate the edge with a newer nonce.
                handshake_spec.partial_edge_info = self.network_state.propose_edge(
                    &self.clock,
                    &handshake_spec.peer_id,
                    Some(std::cmp::max(edge.next(), Edge::create_fresh_nonce(&self.clock))),
                );
                let spec = handshake_spec.clone();
                ctx.wait(actix::fut::ready(()).then(move |_, act: &mut Self, _| {
                    act.send_handshake(spec);
                    actix::fut::ready(())
                }));
            }
            (PeerStatus::Connecting { .. }, PeerMessage::Tier1Handshake(msg)) => {
                self.process_handshake(ctx, tcp::Tier::T1, msg)
            }
            (PeerStatus::Connecting { .. }, PeerMessage::Tier2Handshake(msg)) => {
                self.process_handshake(ctx, tcp::Tier::T2, msg)
            }
            (_, msg) => {
                tracing::warn!(target:"network","unexpected message during handshake: {}",msg)
            }
        }
    }

    async fn receive_routed_message(
        clock: &time::Clock,
        network_state: &NetworkState,
        peer_id: PeerId,
        msg_hash: CryptoHash,
        body: RoutedMessageBody,
    ) -> Result<Option<RoutedMessageBody>, ReasonForBan> {
        let _span = tracing::trace_span!(target: "network", "receive_routed_message").entered();
        Ok(match body {
            RoutedMessageBody::TxStatusRequest(account_id, tx_hash) => network_state
                .client
                .tx_status_request(account_id, tx_hash)
                .await
                .map(|v| RoutedMessageBody::TxStatusResponse(*v)),
            RoutedMessageBody::TxStatusResponse(tx_result) => {
                network_state.client.tx_status_response(tx_result).await;
                None
            }
            RoutedMessageBody::StateRequestHeader(shard_id, sync_hash) => network_state
                .client
                .state_request_header(shard_id, sync_hash)
                .await?
                .map(RoutedMessageBody::VersionedStateResponse),
            RoutedMessageBody::StateRequestPart(shard_id, sync_hash, part_id) => network_state
                .client
                .state_request_part(shard_id, sync_hash, part_id)
                .await?
                .map(RoutedMessageBody::VersionedStateResponse),
            RoutedMessageBody::VersionedStateResponse(info) => {
                network_state.client.state_response(info).await;
                None
            }
            RoutedMessageBody::BlockApproval(approval) => {
                network_state.client.block_approval(approval, peer_id).await;
                None
            }
            RoutedMessageBody::ForwardTx(transaction) => {
                network_state.client.transaction(transaction, /*is_forwarded=*/ true).await;
                None
            }
            RoutedMessageBody::PartialEncodedChunkRequest(request) => {
                network_state.client.partial_encoded_chunk_request(request, msg_hash).await;
                None
            }
            RoutedMessageBody::PartialEncodedChunkResponse(response) => {
                network_state.client.partial_encoded_chunk_response(response, clock.now()).await;
                None
            }
            RoutedMessageBody::VersionedPartialEncodedChunk(chunk) => {
                network_state.client.partial_encoded_chunk(chunk).await;
                None
            }
            RoutedMessageBody::PartialEncodedChunkForward(msg) => {
                network_state.client.partial_encoded_chunk_forward(msg).await;
                None
            }
            RoutedMessageBody::ReceiptOutcomeRequest(_) => {
                // Silently ignore for the time being.  We’ve been still
                // sending those messages at protocol version 56 so we
                // need to wait until 59 before we can remove the
                // variant completely.
                None
            }
            body => {
                tracing::error!(target: "network", "Peer received unexpected message type: {:?}", body);
                None
            }
        })
    }

    fn receive_message(
        &self,
        ctx: &mut actix::Context<Self>,
        conn: &connection::Connection,
        msg: PeerMessage,
    ) {
        let _span = tracing::trace_span!(target: "network", "receive_message").entered();
        // This is a fancy way to clone the message iff event_sink is non-null.
        // If you have a better idea on how to achieve that, feel free to improve this.
        let message_processed_event = self
            .network_state
            .config
            .event_sink
            .delayed_push(|| Event::MessageProcessed(conn.tier, msg.clone()));
        let was_requested = match &msg {
            PeerMessage::Block(block) => {
                self.network_state.txns_since_last_block.store(0, Ordering::Release);
                let hash = *block.hash();
                let height = block.header().height();
                conn.last_block.rcu(|last_block| {
                    if last_block.is_none() || last_block.unwrap().height <= height {
                        Arc::new(Some(BlockInfo { height, hash }))
                    } else {
                        last_block.clone()
                    }
                });
                let mut tracker = self.tracker.lock();
                tracker.push_received(hash);
                tracker.has_request(&hash)
            }
            _ => false,
        };
        let clock = self.clock.clone();
        let network_state = self.network_state.clone();
        let peer_id = conn.peer_info.id.clone();
        ctx.spawn(wrap_future(async move {
            Ok(match msg {
                PeerMessage::Routed(msg) => {
                    let msg_hash = msg.hash();
                    Self::receive_routed_message(&clock, &network_state, peer_id, msg_hash, msg.msg.body).await?.map(
                        |body| {
                            PeerMessage::Routed(network_state.sign_message(
                                &clock,
                                RawRoutedMessage { target: PeerIdOrHash::Hash(msg_hash), body },
                            ))
                        },
                    )
                }
                PeerMessage::BlockRequest(hash) => {
                    network_state.client.block_request(hash).await.map(|b|PeerMessage::Block(*b))
                }
                PeerMessage::BlockHeadersRequest(hashes) => {
                    network_state.client.block_headers_request(hashes).await.map(PeerMessage::BlockHeaders)
                }
                PeerMessage::Block(block) => {
                    network_state.client.block(block, peer_id, was_requested).await;
                    None
                }
                PeerMessage::Transaction(transaction) => {
                    network_state.client.transaction(transaction, /*is_forwarded=*/ false).await;
                    None
                }
                PeerMessage::BlockHeaders(headers) => {
                    network_state.client.block_headers(headers, peer_id).await?;
                    None
                }
                PeerMessage::Challenge(challenge) => {
                    network_state.client.challenge(challenge).await;
                    None
                }
                msg => {
                    tracing::error!(target: "network", "Peer received unexpected type: {:?}", msg);
                    None
                }
            })}.in_current_span())
            .map(|res, act: &mut PeerActor, ctx| {
                match res {
                    // TODO(gprusak): make sure that for routed messages we drop routeback info correctly.
                    Ok(Some(resp)) => act.send_message_or_log(&resp),
                    Ok(None) => {}
                    Err(ban_reason) => act.stop(ctx, ClosingReason::Ban(ban_reason)),
                }
                message_processed_event();
            }),
        );
    }

    fn handle_msg_ready(
        &mut self,
        ctx: &mut actix::Context<Self>,
        conn: Arc<connection::Connection>,
        peer_msg: PeerMessage,
    ) {
        let _span = tracing::trace_span!(
            target: "network",
            "handle_msg_ready")
        .entered();

        match peer_msg.clone() {
            PeerMessage::Disconnect => {
                tracing::debug!(target: "network", "Disconnect signal. Me: {:?} Peer: {:?}", self.my_node_info.id, self.other_peer_id());
                self.stop(ctx, ClosingReason::DisconnectMessage);
            }
            PeerMessage::Tier1Handshake(_) | PeerMessage::Tier2Handshake(_) => {
                // Received handshake after already have seen handshake from this peer.
                tracing::debug!(target: "network", "Duplicate handshake from {}", self.peer_info);
            }
            PeerMessage::PeersRequest => {
                let peers = self
                    .network_state
                    .peer_store
                    .healthy_peers(self.network_state.config.max_send_peers as usize);
                if !peers.is_empty() {
                    tracing::debug!(target: "network", "Peers request from {}: sending {} peers.", self.peer_info, peers.len());
                    self.send_message_or_log(&PeerMessage::PeersResponse(peers));
                }
                self.network_state
                    .config
                    .event_sink
                    .push(Event::MessageProcessed(tcp::Tier::T2, peer_msg));
            }
            PeerMessage::PeersResponse(peers) => {
                tracing::debug!(target: "network", "Received peers from {}: {} peers.", self.peer_info, peers.len());
                let node_id = self.network_state.config.node_id();
                if let Err(err) = self.network_state.peer_store.add_indirect_peers(
                    &self.clock,
                    peers.into_iter().filter(|peer_info| peer_info.id != node_id),
                ) {
                    tracing::error!(target: "network", ?err, "Fail to update peer store");
                };
                self.network_state
                    .config
                    .event_sink
                    .push(Event::MessageProcessed(tcp::Tier::T2, peer_msg));
            }
            PeerMessage::RequestUpdateNonce(edge_info) => {
                let clock = self.clock.clone();
                let network_state = self.network_state.clone();
                ctx.spawn(wrap_future(async move {
                    let peer_id = &conn.peer_info.id;
                    let edge = match network_state.graph.load().local_edges.get(peer_id) {
                        Some(cur_edge)
                            if cur_edge.edge_type() == EdgeState::Active
                                && cur_edge.nonce() >= edge_info.nonce =>
                        {
                            cur_edge.clone()
                        }
                        _ => match network_state
                            .finalize_edge(&clock, peer_id.clone(), edge_info)
                            .await
                        {
                            Ok(edge) => edge,
                            Err(ban_reason) => {
                                conn.stop(Some(ban_reason));
                                return;
                            }
                        },
                    };
                    conn.send_message(Arc::new(PeerMessage::SyncRoutingTable(
                        RoutingTableUpdate::from_edges(vec![edge]),
                    )));
                    network_state
                        .config
                        .event_sink
                        .push(Event::MessageProcessed(conn.tier, peer_msg));
                }));
            }
            PeerMessage::SyncRoutingTable(rtu) => {
                let clock = self.clock.clone();
                let conn = conn.clone();
                let network_state = self.network_state.clone();
                ctx.spawn(wrap_future(async move {
                    Self::handle_sync_routing_table(&clock, &network_state, conn.clone(), rtu)
                        .await;
                    network_state
                        .config
                        .event_sink
                        .push(Event::MessageProcessed(conn.tier, peer_msg));
                }));
            }
            PeerMessage::SyncAccountsData(msg) => {
                let network_state = self.network_state.clone();
                // In case a full sync is requested, immediately send what we got.
                // It is a microoptimization: we do not send back the data we just received.
                if msg.requesting_full_sync {
                    self.send_message_or_log(&PeerMessage::SyncAccountsData(SyncAccountsData {
                        requesting_full_sync: false,
                        incremental: false,
                        accounts_data: network_state
                            .accounts_data
                            .load()
                            .data
                            .values()
                            .cloned()
                            .collect(),
                    }));
                }
                // Early exit, if there is no data in the message.
                if msg.accounts_data.is_empty() {
                    network_state
                        .config
                        .event_sink
                        .push(Event::MessageProcessed(conn.tier, peer_msg));
                    return;
                }
                let network_state = self.network_state.clone();
                ctx.spawn(wrap_future(async move {
                    if let Some(err) = network_state.add_accounts_data(msg.accounts_data).await {
                        conn.stop(Some(match err {
                            accounts_data::Error::InvalidSignature => {
                                ReasonForBan::InvalidSignature
                            }
                            accounts_data::Error::DataTooLarge => ReasonForBan::Abusive,
                            accounts_data::Error::SingleAccountMultipleData => {
                                ReasonForBan::Abusive
                            }
                        }));
                    }
                    network_state
                        .config
                        .event_sink
                        .push(Event::MessageProcessed(conn.tier, peer_msg));
                }));
            }
            PeerMessage::Routed(mut msg) => {
                tracing::trace!(
                    target: "network",
                    "Received routed message from {} to {:?}.",
                    self.peer_info,
                    msg.target);
                let for_me = self.network_state.message_for_me(&msg.target);
                if for_me {
                    let fastest = self
                        .network_state
                        .recent_routed_messages
                        .lock()
                        .put(CryptoHash::hash_borsh(&msg.body), ())
                        .is_none();
                    metrics::record_routed_msg_metrics(&self.clock, &msg, conn.tier, fastest);
                }

                // Drop duplicated messages routed within DROP_DUPLICATED_MESSAGES_PERIOD ms
                let key = (msg.author.clone(), msg.target.clone(), msg.signature.clone());
                let now = self.clock.now();
                if let Some(&t) = self.routed_message_cache.get(&key) {
                    if now <= t + DROP_DUPLICATED_MESSAGES_PERIOD {
                        self.network_state.config.event_sink.push(Event::RoutedMessageDropped);
                        tracing::debug!(target: "network", "Dropping duplicated message from {} to {:?}", msg.author, msg.target);
                        return;
                    }
                }
                if let RoutedMessageBody::ForwardTx(_) = &msg.body {
                    // Check whenever we exceeded number of transactions we got since last block.
                    // If so, drop the transaction.
                    let r = self.network_state.txns_since_last_block.load(Ordering::Acquire);
                    if r > MAX_TRANSACTIONS_PER_BLOCK_MESSAGE {
                        return;
                    }
                    self.network_state.txns_since_last_block.fetch_add(1, Ordering::AcqRel);
                }
                self.routed_message_cache.put(key, now);

                if !msg.verify() {
                    // Received invalid routed message from peer.
                    self.stop(ctx, ClosingReason::Ban(ReasonForBan::InvalidSignature));
                    return;
                }
                let from = &conn.peer_info.id;
                if msg.expect_response() {
                    tracing::trace!(target: "network", route_back = ?msg.clone(), "Received peer message that requires response");
                    match conn.tier {
                        tcp::Tier::T1 => self.network_state.tier1_route_back.lock().insert(
                            &self.clock,
                            msg.hash(),
                            from.clone(),
                        ),
                        tcp::Tier::T2 => self.network_state.graph.routing_table.add_route_back(
                            &self.clock,
                            msg.hash(),
                            from.clone(),
                        ),
                    }
                }
                if for_me {
                    // Handle Ping and Pong message if they are for us without sending to client.
                    // i.e. Return false in case of Ping and Pong
                    match &msg.body {
                        RoutedMessageBody::Ping(ping) => {
                            self.network_state.send_pong(
                                &self.clock,
                                conn.tier,
                                ping.nonce,
                                msg.hash(),
                            );
                            // TODO(gprusak): deprecate Event::Ping/Pong in favor of
                            // MessageProcessed.
                            self.network_state.config.event_sink.push(Event::Ping(ping.clone()));
                            self.network_state
                                .config
                                .event_sink
                                .push(Event::MessageProcessed(conn.tier, PeerMessage::Routed(msg)));
                        }
                        RoutedMessageBody::Pong(pong) => {
                            self.network_state.config.event_sink.push(Event::Pong(pong.clone()));
                            self.network_state
                                .config
                                .event_sink
                                .push(Event::MessageProcessed(conn.tier, PeerMessage::Routed(msg)));
                        }
                        _ => self.receive_message(ctx, &conn, PeerMessage::Routed(msg.clone())),
                    }
                } else {
                    if msg.decrease_ttl() {
                        self.network_state.send_message_to_peer(&self.clock, conn.tier, msg);
                    } else {
                        self.network_state.config.event_sink.push(Event::RoutedMessageDropped);
                        tracing::warn!(target: "network", ?msg, ?from, "Message dropped because TTL reached 0.");
                        metrics::ROUTED_MESSAGE_DROPPED
                            .with_label_values(&[msg.body_variant()])
                            .inc();
                    }
                }
            }
            msg => self.receive_message(ctx, &conn, msg),
        }
    }

    async fn handle_sync_routing_table(
        clock: &time::Clock,
        network_state: &Arc<NetworkState>,
        conn: Arc<connection::Connection>,
        rtu: RoutingTableUpdate,
    ) {
        let _span = tracing::trace_span!(target: "network", "handle_sync_routing_table").entered();
        if let Err(ban_reason) = network_state.add_edges(&clock, rtu.edges).await {
            conn.stop(Some(ban_reason));
        }
        // For every announce we received, we fetch the last announce with the same account_id
        // that we already broadcasted. Client actor will both verify signatures of the received announces
        // as well as filter out those which are older than the fetched ones (to avoid overriding
        // a newer announce with an older one).
        let old = network_state
            .graph
            .routing_table
            .get_broadcasted_announces(rtu.accounts.iter().map(|a| &a.account_id));
        let accounts: Vec<(AnnounceAccount, Option<EpochId>)> = rtu
            .accounts
            .into_iter()
            .map(|aa| {
                let id = aa.account_id.clone();
                (aa, old.get(&id).map(|old| old.epoch_id.clone()))
            })
            .collect();
        match network_state.client.announce_account(accounts).await {
            Err(ban_reason) => conn.stop(Some(ban_reason)),
            Ok(accounts) => network_state.add_accounts(accounts).await,
        }
    }
}

impl actix::Actor for PeerActor {
    type Context = actix::Context<PeerActor>;

    fn started(&mut self, ctx: &mut Self::Context) {
        metrics::PEER_CONNECTIONS_TOTAL.inc();
        tracing::debug!(target: "network", "{:?}: Peer {:?} {:?} started", self.my_node_info.id, self.peer_addr, self.peer_type);
        // Set Handshake timeout for stopping actor if peer is not ready after given period of time.

        near_performance_metrics::actix::run_later(
            ctx,
            self.network_state.config.handshake_timeout.try_into().unwrap(),
            move |act, ctx| match act.peer_status {
                PeerStatus::Connecting { .. } => {
                    tracing::info!(target: "network", "Handshake timeout expired for {}", act.peer_info);
                    act.stop(ctx, ClosingReason::HandshakeFailed);
                }
                _ => {}
            },
        );

        // If outbound peer, initiate handshake.
        if let PeerStatus::Connecting(_, ConnectingStatus::Outbound { handshake_spec, .. }) =
            &self.peer_status
        {
            self.send_handshake(handshake_spec.clone());
        }
        self.network_state
            .config
            .event_sink
            .push(Event::HandshakeStarted(HandshakeStartedEvent { stream_id: self.stream_id }));
    }

    fn stopping(&mut self, _: &mut Self::Context) -> actix::Running {
        actix::Running::Stop
    }

    fn stopped(&mut self, _ctx: &mut Self::Context) {
        // closing_reason may be None in case the whole actix system is stopped.
        // It happens a lot in tests.
        metrics::PEER_CONNECTIONS_TOTAL.dec();
        tracing::debug!(target: "network", "{:?}: [status = {:?}] Peer {} disconnected.", self.my_node_info.id, self.peer_status, self.peer_info);
        if self.closing_reason.is_none() {
            // Due to Actix semantics, sometimes closing reason may be not set.
            // But it is only expected to happen in tests.
            tracing::error!(target:"network", "closing reason not set. This should happen only in tests.");
        }
        match &self.peer_status {
            // If PeerActor is in Connecting state, then
            // it was not registered in the NewtorkState,
            // so there is nothing to be done.
            PeerStatus::Connecting(..) => {
                // TODO(gprusak): reporting ConnectionClosed event is quite scattered right now and
                // it is very ugly: it may happen here, in spawn_inner, or in NetworkState::unregister().
                // Centralize it, once we get rid of actix.
                self.network_state.config.event_sink.push(Event::ConnectionClosed(
                    ConnectionClosedEvent {
                        stream_id: self.stream_id,
                        reason: self.closing_reason.clone().unwrap_or(ClosingReason::Unknown),
                    },
                ));
            }
            // Clean up the Connection from the NetworkState.
            PeerStatus::Ready(conn) => {
                let network_state = self.network_state.clone();
                let clock = self.clock.clone();
                let conn = conn.clone();
                network_state.unregister(
                    &clock,
                    &conn,
                    self.stream_id,
                    self.closing_reason.clone().unwrap_or(ClosingReason::Unknown),
                );
            }
        }
        actix::Arbiter::current().stop();
    }
}

impl actix::Handler<stream::Error> for PeerActor {
    type Result = ();
    fn handle(&mut self, err: stream::Error, ctx: &mut Self::Context) {
        let expected = match &err {
            stream::Error::Recv(stream::RecvError::Closed) => true,
            stream::Error::Recv(stream::RecvError::MessageTooLarge { .. }) => {
                self.stop(ctx, ClosingReason::Ban(ReasonForBan::Abusive));
                true
            }
            // It is expected in a sense that the peer might be just slow.
            stream::Error::Send(stream::SendError::QueueOverflow { .. }) => true,
            stream::Error::Recv(stream::RecvError::IO(err))
            | stream::Error::Send(stream::SendError::IO(err)) => match err.kind() {
                // Connection has been closed.
                io::ErrorKind::UnexpectedEof
                | io::ErrorKind::ConnectionReset
                | io::ErrorKind::BrokenPipe => true,
                // When stopping tokio runtime, an "IO driver has terminated" is sometimes
                // returned.
                io::ErrorKind::Other => true,
                // It is unexpected in a sense that stream got broken in an unexpected way.
                // In case you encounter an error that was actually to be expected,
                // please add it here and document.
                _ => false,
            },
        };
        log_assert!(expected, "unexpected closing reason: {err}");
        tracing::info!(target: "network", ?err, "Closing connection to {}", self.peer_info);
        self.stop(ctx, ClosingReason::StreamError);
    }
}

impl actix::Handler<stream::Frame> for PeerActor {
    type Result = ();
    #[perf]
    fn handle(&mut self, stream::Frame(msg): stream::Frame, ctx: &mut Self::Context) {
        let _span = tracing::debug_span!(
            target: "network",
            "handle",
            handler = "bytes",
            actor = "PeerActor",
            msg_len = msg.len(),
            peer = %self.peer_info)
        .entered();

        if self.closing_reason.is_some() {
            tracing::warn!(target: "network", "Received message from closing connection {:?}. Ignoring", self.peer_type);
            return;
        }

        // Message type agnostic stats.
        {
            metrics::PEER_DATA_RECEIVED_BYTES.inc_by(msg.len() as u64);
            metrics::PEER_MESSAGE_RECEIVED_TOTAL.inc();
            tracing::trace!(target: "network", msg_len=msg.len());
            self.tracker.lock().increment_received(&self.clock, msg.len() as u64);
        }

        let mut peer_msg = match self.parse_message(&msg) {
            Ok(msg) => msg,
            Err(err) => {
                tracing::debug!(target: "network", "Received invalid data {} from {}: {}", pretty::AbbrBytes(&msg), self.peer_info, err);
                return;
            }
        };

        tracing::trace!(target: "network", "Received message: {}", peer_msg);

        {
            let labels = [peer_msg.msg_variant()];
            metrics::PEER_MESSAGE_RECEIVED_BY_TYPE_TOTAL.with_label_values(&labels).inc();
            metrics::PEER_MESSAGE_RECEIVED_BY_TYPE_BYTES
                .with_label_values(&labels)
                .inc_by(msg.len() as u64);
        }
        match &self.peer_status {
            PeerStatus::Connecting { .. } => self.handle_msg_connecting(ctx, peer_msg),
            PeerStatus::Ready(conn) => {
                if self.closing_reason.is_some() {
                    tracing::warn!(target: "network", "Received {} from closing connection {:?}. Ignoring", peer_msg, self.peer_type);
                    return;
                }
                conn.last_time_received_message.store(self.clock.now());
                // Check if the message type is allowed.
                if !conn.tier.is_allowed(&peer_msg) {
                    tracing::warn!(target: "network", "Received {} on {:?} connection, disconnecting",peer_msg.msg_variant(),conn.tier);
                    // TODO(gprusak): this is abusive behavior. Consider banning for it.
                    self.stop(ctx, ClosingReason::DisallowedMessage);
                    return;
                }

                // Optionally, ignore any received tombstones after startup. This is to
                // prevent overload from too much accumulated deleted edges.
                //
                // We have similar code to skip sending tombstones, here we handle the
                // case when our peer doesn't use that logic yet.
                if let Some(skip_tombstones) = self.network_state.config.skip_tombstones {
                    if let PeerMessage::SyncRoutingTable(routing_table) = &mut peer_msg {
                        if conn.established_time + skip_tombstones > self.clock.now() {
                            routing_table
                                .edges
                                .retain(|edge| edge.edge_type() == EdgeState::Active);
                            metrics::EDGE_TOMBSTONE_RECEIVING_SKIPPED.inc();
                        }
                    }
                }
                // Handle the message.
                self.handle_msg_ready(ctx, conn.clone(), peer_msg);
            }
        }
    }
}

#[derive(actix::Message)]
#[rtype("Option<Arc<connection::Connection>>")]
struct GetConnection;

/// Getter of Connection from the actor, so that tasks
/// which are not ActorFutures can access it.
/// Use with care (it is expensive).
// TODO(gprusak): refactor PeerActor, so that it is not needed.
impl actix::Handler<GetConnection> for PeerActor {
    type Result = Option<Arc<connection::Connection>>;
    fn handle(&mut self, _: GetConnection, _: &mut Self::Context) -> Self::Result {
        match &self.peer_status {
            PeerStatus::Ready(conn) => Some(conn.clone()),
            _ => None,
        }
    }
}

impl actix::Handler<WithSpanContext<SendMessage>> for PeerActor {
    type Result = ();

    #[perf]
    fn handle(&mut self, msg: WithSpanContext<SendMessage>, _: &mut Self::Context) {
        let (_span, msg) = handler_debug_span!(target: "network", msg);
        let _d = delay_detector::DelayDetector::new(|| "send message".into());
        self.send_message_or_log(&msg.message);
    }
}

/// Messages from PeerManager to Peer
#[derive(actix::Message, Debug)]
#[rtype(result = "()")]
pub(crate) struct Stop {
    pub ban_reason: Option<ReasonForBan>,
}

impl actix::Handler<WithSpanContext<Stop>> for PeerActor {
    type Result = ();

    #[perf]
    fn handle(&mut self, msg: WithSpanContext<Stop>, ctx: &mut Self::Context) -> Self::Result {
        let (_span, msg) = handler_debug_span!(target: "network", msg);
        self.stop(
            ctx,
            match msg.ban_reason {
                Some(reason) => ClosingReason::Ban(reason),
                None => ClosingReason::PeerManager,
            },
        );
    }
}

type InboundHandshakePermit = tokio::sync::OwnedSemaphorePermit;

#[derive(Debug)]
enum ConnectingStatus {
    Inbound(InboundHandshakePermit),
    Outbound { _permit: connection::OutboundHandshakePermit, handshake_spec: HandshakeSpec },
}

/// State machine of the PeerActor.
/// The transition graph for inbound connection is:
/// Connecting(Inbound) -> Ready
/// for outbound connection is:
/// Connecting(Outbound) -> Ready
///
/// From every state the PeerActor can be immediately shut down.
/// In the Connecting state only Handshake-related messages are allowed.
/// All the other messages can be exchanged only in the Ready state.
///
/// For the exact process of establishing a connection between peers,
/// see PoolSnapshot in chain/network/src/peer_manager/connection.rs.
#[derive(Debug)]
enum PeerStatus {
    /// Handshake in progress.
    Connecting(HandshakeSignalSender, ConnectingStatus),
    /// Ready to go.
    Ready(Arc<connection::Connection>),
}<|MERGE_RESOLUTION|>--- conflicted
+++ resolved
@@ -632,12 +632,8 @@
             tier,
             addr: ctx.address(),
             peer_info: peer_info.clone(),
-<<<<<<< HEAD
-            edge: AtomicCell::new(edge),
+            edge: ArcMutex::new(edge),
             owned_account: handshake.owned_account.clone(),
-=======
-            edge: ArcMutex::new(edge),
->>>>>>> 5709b6a3
             genesis_id: handshake.sender_chain_info.genesis_id.clone(),
             tracked_shards: handshake.sender_chain_info.tracked_shards.clone(),
             archival: handshake.sender_chain_info.archival,
@@ -723,17 +719,6 @@
                                 protocol_version: handshake.protocol_version,
                                 partial_edge_info: partial_edge_info,
                             });
-<<<<<<< HEAD
-=======
-                        } else {
-                            // Outbound peer triggers the inital full accounts data sync.
-                            // TODO(gprusak): implement triggering the periodic full sync.
-                            act.send_message_or_log(&PeerMessage::SyncAccountsData(SyncAccountsData{
-                                accounts_data: act.network_state.accounts_data.load().data.values().cloned().collect(),
-                                incremental: false,
-                                requesting_full_sync: true,
-                            }));
->>>>>>> 5709b6a3
                         }
                         if tier==tcp::Tier::T2 {
                             if conn.peer_type == PeerType::Outbound {
@@ -806,12 +791,8 @@
 
                         act.network_state.config.event_sink.push(Event::HandshakeCompleted(HandshakeCompletedEvent{
                             stream_id: act.stream_id,
-<<<<<<< HEAD
-                            edge: conn.edge.load(),
+                            edge: conn.edge.load().as_ref().clone(),
                             tier: conn.tier,
-=======
-                            edge: conn.edge.load().as_ref().clone(),
->>>>>>> 5709b6a3
                         }));
                     },
                     Err(err) => {
