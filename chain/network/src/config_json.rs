--- conflicted
+++ resolved
@@ -179,17 +179,12 @@
 fn default_tier1_enable_inbound() -> bool {
     true
 }
-<<<<<<< HEAD
-=======
 /// This default will be changed over the next releases.
 /// It allows us to gradually roll out the TIER1 feature.
->>>>>>> 03eb0d62
 fn default_tier1_enable_outbound() -> bool {
     false
 }
 
-<<<<<<< HEAD
-=======
 fn default_tier1_connect_interval() -> Duration {
     Duration::from_secs(60)
 }
@@ -198,7 +193,6 @@
     50
 }
 
->>>>>>> 03eb0d62
 #[derive(Serialize, Deserialize, Clone, Debug)]
 pub struct ExperimentalConfig {
     // If true - don't allow any inbound connections.
@@ -223,8 +217,6 @@
     /// See `near_network::config::Tier1::enable_outbound`.
     #[serde(default = "default_tier1_enable_outbound")]
     pub tier1_enable_outbound: bool,
-<<<<<<< HEAD
-=======
 
     /// See `near_network::config::Tier1::connect_interval`.
     #[serde(default = "default_tier1_connect_interval")]
@@ -233,7 +225,6 @@
     /// See `near_network::config::Tier1::new_connections_per_attempt`.
     #[serde(default = "default_tier1_new_connections_per_attempt")]
     pub tier1_new_connections_per_attempt: u64,
->>>>>>> 03eb0d62
 }
 
 impl Default for ExperimentalConfig {
@@ -244,11 +235,8 @@
             skip_sending_tombstones_seconds: default_skip_tombstones(),
             tier1_enable_inbound: default_tier1_enable_inbound(),
             tier1_enable_outbound: default_tier1_enable_outbound(),
-<<<<<<< HEAD
-=======
             tier1_connect_interval: default_tier1_connect_interval(),
             tier1_new_connections_per_attempt: default_tier1_new_connections_per_attempt(),
->>>>>>> 03eb0d62
         }
     }
 }
