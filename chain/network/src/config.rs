--- conflicted
+++ resolved
@@ -120,13 +120,11 @@
     // If true - connect only to the bootnodes.
     pub connect_only_to_boot_nodes: bool,
 
-<<<<<<< HEAD
+    // Whether to send tombstones at startup.
+    pub skip_sending_tombstones: Option<time::Duration>,
+
     // Whether to send nonces that are based on timestamps
     pub send_timestamp_nonces: bool,
-=======
-    // Whether to send tombstones at startup.
-    pub skip_sending_tombstones: Option<time::Duration>,
->>>>>>> 92d867f4
 }
 
 impl NetworkConfig {
@@ -219,15 +217,6 @@
             features,
             inbound_disabled: cfg.experimental.inbound_disabled,
             connect_only_to_boot_nodes: cfg.experimental.connect_only_to_boot_nodes,
-<<<<<<< HEAD
-            send_timestamp_nonces: true,
-=======
-            skip_sending_tombstones: if cfg.experimental.skip_sending_tombstones_seconds > 0 {
-                Some(time::Duration::seconds(cfg.experimental.skip_sending_tombstones_seconds))
-            } else {
-                None
-            },
->>>>>>> 92d867f4
         };
         Ok(this)
     }
@@ -284,11 +273,6 @@
             archive: false,
             accounts_data_broadcast_rate_limit: demux::RateLimit { qps: 100., burst: 1000000 },
             features: Features { enable_tier1: true },
-<<<<<<< HEAD
-            send_timestamp_nonces: true,
-=======
-            skip_sending_tombstones: None,
->>>>>>> 92d867f4
         }
     }
 
