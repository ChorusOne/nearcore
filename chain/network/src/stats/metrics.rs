--- conflicted
+++ resolved
@@ -351,23 +351,24 @@
     .unwrap()
 });
 
-pub(crate) fn record_routed_msg_metrics(clock: &time::Clock, msg: &RoutedMessageV2) {
-    record_routed_msg_latency(clock, msg);
-    record_routed_msg_hops(msg);
-}
-
-// The routed message reached its destination. If the timestamp of creation of this message is
-// known, then update the corresponding latency metric histogram.
-<<<<<<< HEAD
-pub(crate) fn record_routed_msg_latency(
+pub(crate) fn record_routed_msg_metrics(
     clock: &time::Clock,
     msg: &RoutedMessageV2,
     tier: tcp::Tier,
     fastest: bool,
 ) {
-=======
-fn record_routed_msg_latency(clock: &time::Clock, msg: &RoutedMessageV2) {
->>>>>>> 085b6410
+    record_routed_msg_latency(clock, msg, tier, fastest);
+    record_routed_msg_hops(msg);
+}
+
+// The routed message reached its destination. If the timestamp of creation of this message is
+// known, then update the corresponding latency metric histogram.
+fn record_routed_msg_latency(
+    clock: &time::Clock,
+    msg: &RoutedMessageV2,
+    tier: tcp::Tier,
+    fastest: bool,
+) {
     if let Some(created_at) = msg.created_at {
         let now = clock.now_utc();
         let duration = now - created_at;
