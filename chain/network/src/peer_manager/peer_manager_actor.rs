--- conflicted
+++ resolved
@@ -385,10 +385,6 @@
 
         let my_peer_id = config.node_id();
         let network_graph = Arc::new(RwLock::new(routing::GraphWithCache::new(my_peer_id.clone())));
-<<<<<<< HEAD
-        let routing_table_addr =
-            routing::Actor::new(clock.clone(), store.clone(), network_graph.clone()).start();
-=======
         let arbiter = Arbiter::new();
         let routing_table_addr = routing::Actor::start_in_arbiter(&arbiter.handle(), {
             let clock = clock.clone();
@@ -396,8 +392,6 @@
             let network_graph = network_graph.clone();
             move |_ctx| routing::Actor::new(clock, store, network_graph)
         });
-        let routing_table_view = RoutingTableView::new(store, my_peer_id.clone());
->>>>>>> 41c89942
 
         let txns_since_last_block = Arc::new(AtomicUsize::new(0));
         let whitelist_nodes = {
@@ -709,18 +703,13 @@
                 let _guard = run_later_span.enter();
                 // Start syncing network point of view. Wait until both parties are connected before start
                 // sending messages.
-<<<<<<< HEAD
-                let known_edges = act.network_graph.read().edges().values().cloned().collect();
-                let known_accounts = act.state.routing_table_view.get_announce_accounts();
-=======
                 let mut known_edges: Vec<Edge> =
                     act.network_graph.read().edges().values().cloned().collect();
                 if act.config.skip_sending_tombstones.is_some() {
                     known_edges.retain(|edge| edge.removal_info().is_none());
                     metrics::EDGE_TOMBSTONE_SENDING_SKIPPED.inc();
                 }
-                let known_accounts = act.routing_table_view.get_announce_accounts();
->>>>>>> 41c89942
+                let known_accounts = act.state.routing_table_view.get_announce_accounts();
                 peer.send_message(Arc::new(PeerMessage::SyncRoutingTable(
                     RoutingTableUpdate::new(known_edges, known_accounts),
                 )));
@@ -920,20 +909,7 @@
             && !self.config.outbound_disabled
     }
 
-<<<<<<< HEAD
     fn is_peer_whitelisted(&self, peer_info:&PeerInfo) -> bool {
-=======
-    fn is_inbound_allowed(&self) -> bool {
-        self.state.connected_peers.read().len() + self.outgoing_peers.len()
-            < self.max_num_peers as usize
-            && !self.config.inbound_disabled
-    }
-
-    /// is_peer_whitelisted checks whether a peer is a whitelisted node.
-    /// whitelisted nodes are allowed to connect, even if the inbound connections limit has
-    /// been reached. This predicate should be evaluated AFTER the Handshake.
-    fn is_peer_whitelisted(&self, peer_info: &PeerInfo) -> bool {
->>>>>>> 41c89942
         self.whitelist_nodes
             .iter()
             .filter(|wn| wn.id == peer_info.id)
@@ -944,7 +920,7 @@
     // predicate checking whether we should allow an inbound connection from peer_info.
     fn is_inbound_allowed(&self, peer_info: &PeerInfo) -> bool {
         // Check if we have spare inbound connections capacity.  
-        if self.state.connected_peers.read().len() + self.outgoing_peers.len() < self.max_num_peers as usize {
+        if self.state.connected_peers.read().len() + self.outgoing_peers.len() < self.max_num_peers as usize && !self.config.inbound_disabled {
             return true;
         }
         // Whitelisted nodes are allowed to connect, even if the inbound connections limit has
