--- conflicted
+++ resolved
@@ -16,15 +16,9 @@
 use crate::tcp;
 use crate::time;
 use crate::types::{
-<<<<<<< HEAD
-    ConnectedPeerInfo, FullPeerInfo, GetNetworkInfo, KnownProducer, NetworkInfo, NetworkRequests,
-    NetworkResponses, PeerManagerMessageRequest, PeerManagerMessageResponse, PeerType,
-    SetChainInfo,
-=======
     ConnectedPeerInfo, GetNetworkInfo, HighestHeightPeerInfo, KnownProducer, NetworkInfo,
-    NetworkRequests, NetworkResponses, PeerIdOrHash, PeerManagerMessageRequest,
-    PeerManagerMessageResponse, PeerType, SetChainInfo,
->>>>>>> cb7ec19c
+    NetworkRequests, NetworkResponses, PeerManagerMessageRequest, PeerManagerMessageResponse,
+    PeerType, SetChainInfo,
 };
 use actix::fut::future::wrap_future;
 use actix::{Actor as _, AsyncContext as _};
@@ -1002,15 +996,7 @@
         // synchronously, therefore, assuming actix in-order delivery,
         // there will be no race condition between subsequent SetChainInfo
         // calls.
-<<<<<<< HEAD
-        state.chain_info.store(Arc::new(info.clone()));
-=======
-        // TODO(gprusak): if we could make handle() async, then we could
-        // just require the caller to await for completion before calling
-        // SetChainInfo again. Alternatively we could have an async mutex
-        // on the handler.
         state.chain_info.store(Arc::new(Some(info.clone())));
->>>>>>> cb7ec19c
 
         // If tier1 is not enabled, we skip set_keys() call.
         // This way self.state.accounts_data is always empty, hence no data
