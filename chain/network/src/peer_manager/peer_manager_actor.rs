use crate::client;
use crate::config;
use crate::debug::{DebugStatus, GetDebugStatus};
use crate::network_protocol::{
<<<<<<< HEAD
    AccountOrPeerIdOrHash, Disconnect, Edge, PeerIdOrHash, PeerMessage, Ping, Pong,
    RawRoutedMessage, RoutedMessageBody, SignedAccountData,
=======
    AccountOrPeerIdOrHash, Edge, PeerIdOrHash, PeerMessage, Ping, Pong, RawRoutedMessage,
    RoutedMessageBody,
>>>>>>> 893e4fd2
};
use crate::peer::peer_actor::PeerActor;
use crate::peer_manager::connection;
use crate::peer_manager::network_state::{NetworkState, WhitelistNode};
use crate::peer_manager::peer_store;
use crate::stats::metrics;
use crate::store;
use crate::tcp;
use crate::time;
use crate::types::{
    ConnectedPeerInfo, ConnectionInfo, GetNetworkInfo, HighestHeightPeerInfo, KnownProducer,
    NetworkInfo, NetworkRequests, NetworkResponses, PeerManagerMessageRequest,
    PeerManagerMessageResponse, PeerType, SetChainInfo,
};
use actix::fut::future::wrap_future;
use actix::{Actor as _, AsyncContext as _};
use anyhow::Context as _;
use near_o11y::{handler_debug_span, handler_trace_span, OpenTelemetrySpanExt, WithSpanContext};
use near_performance_metrics_macros::perf;
use near_primitives::block::GenesisId;
use near_primitives::network::{AnnounceAccount, PeerId};
use near_primitives::views::{
    ConnectionInfoView, EdgeView, KnownPeerStateView, NetworkGraphView, PeerStoreView,
    RecentOutboundConnectionsView,
};
use rand::seq::IteratorRandom;
use rand::thread_rng;
use rand::Rng;
use std::cmp::min;
use std::collections::HashSet;
use std::sync::atomic::Ordering;
use std::sync::Arc;
use tracing::Instrument as _;

/// Ratio between consecutive attempts to establish connection with another peer.
/// In the kth step node should wait `10 * EXPONENTIAL_BACKOFF_RATIO**k` milliseconds
const EXPONENTIAL_BACKOFF_RATIO: f64 = 1.1;
/// The initial waiting time between consecutive attempts to establish connection
const MONITOR_PEERS_INITIAL_DURATION: time::Duration = time::Duration::milliseconds(10);
/// How often should we check wheter local edges match the connection pool.
const FIX_LOCAL_EDGES_INTERVAL: time::Duration = time::Duration::seconds(60);
/// How much time we give fix_local_edges() to resolve the discrepancies, before forcing disconnect.
const FIX_LOCAL_EDGES_TIMEOUT: time::Duration = time::Duration::seconds(6);

/// How often to report bandwidth stats.
const REPORT_BANDWIDTH_STATS_TRIGGER_INTERVAL: time::Duration =
    time::Duration::milliseconds(60_000);

/// If we received more than `REPORT_BANDWIDTH_THRESHOLD_BYTES` of data from given peer it's bandwidth stats will be reported.
const REPORT_BANDWIDTH_THRESHOLD_BYTES: usize = 10_000_000;
/// If we received more than REPORT_BANDWIDTH_THRESHOLD_COUNT` of messages from given peer it's bandwidth stats will be reported.
const REPORT_BANDWIDTH_THRESHOLD_COUNT: usize = 10_000;

/// If a peer is more than these blocks behind (comparing to our current head) - don't route any messages through it.
/// We are updating the list of unreliable peers every MONITOR_PEER_MAX_DURATION (60 seconds) - so the current
/// horizon value is roughly matching this threshold (if the node is 60 blocks behind, it will take it a while to recover).
/// If we set this horizon too low (for example 2 blocks) - we're risking excluding a lot of peers in case of a short
/// network issue.
const UNRELIABLE_PEER_HORIZON: u64 = 60;

/// Due to implementation limits of `Graph` in `near-network`, we support up to 128 client.
pub const MAX_TIER2_PEERS: usize = 128;

/// When picking a peer to connect to, we'll pick from the 'safer peers'
/// (a.k.a. ones that we've been connected to in the past) with these odds.
/// Otherwise, we'd pick any peer that we've heard about.
const PREFER_PREVIOUSLY_CONNECTED_PEER: f64 = 0.6;

/// How often to update the recent outbound connections in storage.
pub(crate) const UPDATE_RECENT_OUTBOUND_CONNECTIONS_INTERVAL: time::Duration =
    time::Duration::minutes(1);

/// Actor that manages peers connections.
pub struct PeerManagerActor {
    pub(crate) clock: time::Clock,
    /// Peer information for this node.
    my_peer_id: PeerId,
    /// Flag that track whether we started attempts to establish outbound connections.
    started_connect_attempts: bool,

    /// State that is shared between multiple threads (including PeerActors).
    pub(crate) state: Arc<NetworkState>,
}

/// TEST-ONLY
/// A generic set of events (observable in tests) that the Network may generate.
/// Ideally the tests should observe only public API properties, but until
/// we are at that stage, feel free to add any events that you need to observe.
/// In particular prefer emitting a new event to polling for a state change.
#[derive(Debug, PartialEq, Eq, Clone)]
pub enum Event {
    ServerStarted,
    RoutedMessageDropped,
    AccountsAdded(Vec<AnnounceAccount>),
    EdgesAdded(Vec<Edge>),
    Ping(Ping),
    Pong(Pong),
    // Reported once a message has been processed.
    // In contrast to typical RPC protocols, many P2P messages do not trigger
    // sending a response at the end of processing.
    // However, for precise instrumentation in tests it is useful to know when
    // processing has been finished. We simulate the "RPC response" by reporting
    // an event MessageProcessed.
    //
    // Given that processing is asynchronous and unstructured as of now,
    // it is hard to pinpoint all the places when the processing of a message is
    // actually complete. Currently this event is reported only for some message types,
    // feel free to add support for more.
    MessageProcessed(tcp::Tier, PeerMessage),
    // Reported when a handshake has been started.
    HandshakeStarted(crate::peer::peer_actor::HandshakeStartedEvent),
    // Reported when a handshake has been successfully completed.
    HandshakeCompleted(crate::peer::peer_actor::HandshakeCompletedEvent),
    // Reported when the TCP connection has been closed.
    ConnectionClosed(crate::peer::peer_actor::ConnectionClosedEvent),
    // Reported when recent outbound connections are updated periodically.
    RecentOutboundConnectionsUpdated(Vec<ConnectionInfo>),
}

impl actix::Actor for PeerManagerActor {
    type Context = actix::Context<Self>;

    fn started(&mut self, ctx: &mut Self::Context) {
        // Periodically push network information to client.
        self.push_network_info_trigger(ctx, self.state.config.push_info_period);

        // Reconnect to recent connections
        self.bootstrap_outbound_from_recent_connections(ctx);

        // Periodically starts peer monitoring.
        tracing::debug!(target: "network",
               max_period=?self.state.config.monitor_peers_max_period,
               "monitor_peers_trigger");
        self.monitor_peers_trigger(
            ctx,
            MONITOR_PEERS_INITIAL_DURATION,
            (MONITOR_PEERS_INITIAL_DURATION, self.state.config.monitor_peers_max_period),
        );

        // Periodically fix local edges.
        let clock = self.clock.clone();
        let state = self.state.clone();
        ctx.spawn(wrap_future(async move {
            let mut interval = time::Interval::new(clock.now(), FIX_LOCAL_EDGES_INTERVAL);
            loop {
                interval.tick(&clock).await;
                state.fix_local_edges(&clock, FIX_LOCAL_EDGES_TIMEOUT).await;
            }
        }));

        // Periodically update the recent outbound connections in storage.
        let clock = self.clock.clone();
        let state = self.state.clone();
        ctx.spawn(wrap_future(async move {
            let mut interval =
                time::Interval::new(clock.now(), UPDATE_RECENT_OUTBOUND_CONNECTIONS_INTERVAL);
            loop {
                interval.tick(&clock).await;
                state.update_recent_outbound_connections(&clock);
            }
        }));

        // Periodically prints bandwidth stats for each peer.
        self.report_bandwidth_stats_trigger(ctx, REPORT_BANDWIDTH_STATS_TRIGGER_INTERVAL);
    }

    /// Try to gracefully disconnect from connected peers.
    fn stopping(&mut self, _ctx: &mut Self::Context) -> actix::Running {
        tracing::warn!("PeerManager: stopping");
        self.state.tier2.broadcast_message(Arc::new(PeerMessage::Disconnect(Disconnect {
            allow_reconnect: true,
        })));
        actix::Running::Stop
    }

    fn stopped(&mut self, _ctx: &mut Self::Context) {
        actix::Arbiter::current().stop();
    }
}

impl PeerManagerActor {
    pub fn spawn(
        clock: time::Clock,
        store: Arc<dyn near_store::db::Database>,
        config: config::NetworkConfig,
        client: Arc<dyn client::Client>,
        genesis_id: GenesisId,
    ) -> anyhow::Result<actix::Addr<Self>> {
        let config = config.verify().context("config")?;
        let store = store::Store::from(store);
        let peer_store =
            peer_store::PeerStore::new(&clock, config.peer_store.clone(), store.clone())
                .context("PeerStore::new")?;
        tracing::debug!(target: "network",
               len = peer_store.len(),
               boot_nodes = config.peer_store.boot_nodes.len(),
               banned = peer_store.count_banned(),
               "Found known peers");
        tracing::debug!(target: "network", blacklist = ?config.peer_store.blacklist, "Blacklist");
        let whitelist_nodes = {
            let mut v = vec![];
            for wn in &config.whitelist_nodes {
                v.push(WhitelistNode::from_peer_info(wn)?);
            }
            v
        };
        let my_peer_id = config.node_id();
        let arbiter = actix::Arbiter::new().handle();
        let clock = clock.clone();
        let state = Arc::new(NetworkState::new(
            &clock,
            store.clone(),
            peer_store,
            config.clone(),
            genesis_id,
            client,
            whitelist_nodes,
        ));
        arbiter.spawn({
            let arbiter = arbiter.clone();
            let state = state.clone();
            let clock = clock.clone();
            async move {
                // Start server if address provided.
                if let Some(server_addr) = state.config.node_addr {
                    tracing::debug!(target: "network", at = ?server_addr, "starting public server");
                    let mut listener = match tcp::Listener::bind(server_addr).await {
                        Ok(it) => it,
                        Err(e) => {
                            panic!("failed to start listening on server_addr={server_addr:?} e={e:?}")
                        }
                    };
                    state.config.event_sink.push(Event::ServerStarted);
                    arbiter.spawn({
                        let clock = clock.clone();
                        let state = state.clone();
                        async move {
                            loop {
                                if let Ok(stream) = listener.accept().await {
                                    // Always let the new peer to send a handshake message.
                                    // Only then we can decide whether we should accept a connection.
                                    // It is expected to be reasonably cheap: eventually, for TIER2 network
                                    // we would like to exchange set of connected peers even without establishing
                                    // a proper connection.
                                    tracing::debug!(target: "network", from = ?stream.peer_addr, "got new connection");
                                    if let Err(err) =
                                        PeerActor::spawn(clock.clone(), stream, None, state.clone())
                                    {
                                        tracing::info!(target:"network", ?err, "PeerActor::spawn()");
                                    }
                                }
                            }
                        }
                    });
                }
                if let Some(cfg) = state.config.tier1.clone() {
                    // Connect to TIER1 proxies and broadcast the list those connections periodically.
                    arbiter.spawn({
                        let clock = clock.clone();
                        let state = state.clone();
                        let mut interval = time::Interval::new(clock.now(), cfg.advertise_proxies_interval);
                        async move {
                            loop {
                                interval.tick(&clock).await;
                                state.tier1_request_full_sync();
                                state.tier1_advertise_proxies(&clock).await;
                            }
                        }
                    });
                    // Update TIER1 connections periodically.
                    arbiter.spawn({
                        let clock = clock.clone();
                        let state = state.clone();
                        let mut interval = tokio::time::interval(cfg.connect_interval.try_into().unwrap());
                        interval.set_missed_tick_behavior(tokio::time::MissedTickBehavior::Skip);
                        async move {
                            loop {
                                interval.tick().await;
                                state.tier1_connect(&clock).await;
                            }
                        }
                    });
                }
            }
        });
        Ok(Self::start_in_arbiter(&arbiter, move |_ctx| Self {
            my_peer_id: my_peer_id.clone(),
            started_connect_attempts: false,
            state,
            clock,
        }))
    }

    /// Periodically prints bandwidth stats for each peer.
    fn report_bandwidth_stats_trigger(
        &mut self,
        ctx: &mut actix::Context<Self>,
        every: time::Duration,
    ) {
        let _timer = metrics::PEER_MANAGER_TRIGGER_TIME
            .with_label_values(&["report_bandwidth_stats"])
            .start_timer();
        let mut total_bandwidth_used_by_all_peers: usize = 0;
        let mut total_msg_received_count: usize = 0;
        for (peer_id, connected_peer) in &self.state.tier2.load().ready {
            let bandwidth_used =
                connected_peer.stats.received_bytes.swap(0, Ordering::Relaxed) as usize;
            let msg_received_count =
                connected_peer.stats.received_messages.swap(0, Ordering::Relaxed) as usize;
            if bandwidth_used > REPORT_BANDWIDTH_THRESHOLD_BYTES
                || msg_received_count > REPORT_BANDWIDTH_THRESHOLD_COUNT
            {
                tracing::debug!(target: "bandwidth",
                    ?peer_id,
                    bandwidth_used, msg_received_count, "Peer bandwidth exceeded threshold",
                );
            }
            total_bandwidth_used_by_all_peers += bandwidth_used;
            total_msg_received_count += msg_received_count;
        }

        tracing::info!(
            target: "bandwidth",
            total_bandwidth_used_by_all_peers,
            total_msg_received_count, "Bandwidth stats"
        );

        near_performance_metrics::actix::run_later(
            ctx,
            every.try_into().unwrap(),
            move |act, ctx| {
                act.report_bandwidth_stats_trigger(ctx, every);
            },
        );
    }

    /// Check if it is needed to create a new outbound connection.
    /// If the number of active connections is less than `ideal_connections_lo` or
    /// (the number of outgoing connections is less than `minimum_outbound_peers`
    ///     and the total connections is less than `max_num_peers`)
    fn is_outbound_bootstrap_needed(&self) -> bool {
        let tier2 = self.state.tier2.load();
        let total_connections = tier2.ready.len() + tier2.outbound_handshakes.len();
        let potential_outbound_connections =
            tier2.ready.values().filter(|peer| peer.peer_type == PeerType::Outbound).count()
                + tier2.outbound_handshakes.len();

        (total_connections < self.state.config.ideal_connections_lo as usize
            || (total_connections < self.state.max_num_peers.load(Ordering::Relaxed) as usize
                && potential_outbound_connections
                    < self.state.config.minimum_outbound_peers as usize))
            && !self.state.config.outbound_disabled
    }

    /// Returns peers close to the highest height
    fn highest_height_peers(&self) -> Vec<HighestHeightPeerInfo> {
        let infos: Vec<HighestHeightPeerInfo> = self
            .state
            .tier2
            .load()
            .ready
            .values()
            .filter_map(|p| p.full_peer_info().into())
            .collect();

        // This finds max height among peers, and returns one peer close to such height.
        let max_height = match infos.iter().map(|i| i.highest_block_height).max() {
            Some(height) => height,
            None => return vec![],
        };
        // Find all peers whose height is within `highest_peer_horizon` from max height peer(s).
        infos
            .into_iter()
            .filter(|i| {
                i.highest_block_height.saturating_add(self.state.config.highest_peer_horizon)
                    >= max_height
            })
            .collect()
    }

    // Get peers that are potentially unreliable and we should avoid routing messages through them.
    // Currently we're picking the peers that are too much behind (in comparison to us).
    fn unreliable_peers(&self) -> HashSet<PeerId> {
        // If chain info is not set, that means we haven't received chain info message
        // from chain yet. Return empty set in that case. This should only last for a short period
        // of time.
        let binding = self.state.chain_info.load();
        let chain_info = if let Some(it) = binding.as_ref() {
            it
        } else {
            return HashSet::new();
        };
        let my_height = chain_info.block.header().height();
        // Find all peers whose height is below `highest_peer_horizon` from max height peer(s).
        // or the ones we don't have height information yet
        self.state
            .tier2
            .load()
            .ready
            .values()
            .filter(|p| {
                p.last_block
                    .load()
                    .as_ref()
                    .map(|x| x.height.saturating_add(UNRELIABLE_PEER_HORIZON) < my_height)
                    .unwrap_or(false)
            })
            .map(|p| p.peer_info.id.clone())
            .collect()
    }

    /// Check if the number of connections (excluding whitelisted ones) exceeds ideal_connections_hi.
    /// If so, constructs a safe set of peers and selects one random peer outside of that set
    /// and sends signal to stop connection to it gracefully.
    ///
    /// Safe set contruction process:
    /// 1. Add all whitelisted peers to the safe set.
    /// 2. If the number of outbound connections is less or equal than minimum_outbound_connections,
    ///    add all outbound connections to the safe set.
    /// 3. Find all peers who sent us a message within the last peer_recent_time_window,
    ///    and add them one by one to the safe_set (starting from earliest connection time)
    ///    until safe set has safe_set_size elements.
    fn maybe_stop_active_connection(&self) {
        let tier2 = self.state.tier2.load();
        let filter_peers = |predicate: &dyn Fn(&connection::Connection) -> bool| -> Vec<_> {
            tier2
                .ready
                .values()
                .filter(|peer| predicate(&*peer))
                .map(|peer| peer.peer_info.id.clone())
                .collect()
        };

        // Build safe set
        let mut safe_set = HashSet::new();

        // Add whitelisted nodes to the safe set.
        let whitelisted_peers = filter_peers(&|p| self.state.is_peer_whitelisted(&p.peer_info));
        safe_set.extend(whitelisted_peers);

        // If there is not enough non-whitelisted peers, return without disconnecting anyone.
        if tier2.ready.len() - safe_set.len() <= self.state.config.ideal_connections_hi as usize {
            return;
        }

        // If there is not enough outbound peers, add them to the safe set.
        let outbound_peers = filter_peers(&|p| p.peer_type == PeerType::Outbound);
        if outbound_peers.len() + tier2.outbound_handshakes.len()
            <= self.state.config.minimum_outbound_peers as usize
        {
            safe_set.extend(outbound_peers);
        }

        // If there is not enough archival peers, add them to the safe set.
        if self.state.config.archive {
            let archival_peers = filter_peers(&|p| p.archival);
            if archival_peers.len()
                <= self.state.config.archival_peer_connections_lower_bound as usize
            {
                safe_set.extend(archival_peers);
            }
        }

        // Find all recently active peers.
        let now = self.clock.now();
        let mut active_peers: Vec<Arc<connection::Connection>> = tier2
            .ready
            .values()
            .filter(|p| {
                now - p.last_time_received_message.load()
                    < self.state.config.peer_recent_time_window
            })
            .cloned()
            .collect();

        // Sort by established time.
        active_peers.sort_by_key(|p| p.established_time);
        // Saturate safe set with recently active peers.
        let set_limit = self.state.config.safe_set_size as usize;
        for p in active_peers {
            if safe_set.len() >= set_limit {
                break;
            }
            safe_set.insert(p.peer_info.id.clone());
        }

        // Build valid candidate list to choose the peer to be removed. All peers outside the safe set.
        let candidates = tier2.ready.values().filter(|p| !safe_set.contains(&p.peer_info.id));
        if let Some(p) = candidates.choose(&mut rand::thread_rng()) {
            tracing::debug!(target: "network", id = ?p.peer_info.id,
                tier2_len = tier2.ready.len(),
                ideal_connections_hi = self.state.config.ideal_connections_hi,
                "Stop active connection"
            );
            p.stop(None);
            self.state.remove_from_recent_outbound_connections(&p.peer_info.id);
        }
    }

    /// Periodically monitor list of peers and:
    ///  - request new peers from connected peers,
    ///  - bootstrap outbound connections from known peers,
    ///  - unban peers that have been banned for awhile,
    ///  - remove expired peers,
    ///  - update the recent connections set,
    ///
    /// # Arguments:
    /// - `interval` - Time between consequent runs.
    /// - `default_interval` - we will set `interval` to this value once, after first successful connection
    /// - `max_interval` - maximum value of interval
    /// NOTE: in the current implementation `interval` increases by 1% every time, and it will
    ///       reach value of `max_internal` eventually.
    fn monitor_peers_trigger(
        &mut self,
        ctx: &mut actix::Context<Self>,
        mut interval: time::Duration,
        (default_interval, max_interval): (time::Duration, time::Duration),
    ) {
        let _span = tracing::trace_span!(target: "network", "monitor_peers_trigger").entered();
        let _timer =
            metrics::PEER_MANAGER_TRIGGER_TIME.with_label_values(&["monitor_peers"]).start_timer();

        self.state.peer_store.update(&self.clock);

        if self.is_outbound_bootstrap_needed() {
            let tier2 = self.state.tier2.load();
            // With some odds - try picking one of the 'NotConnected' peers -- these are the ones that we were able to connect to in the past.
            let prefer_previously_connected_peer =
                thread_rng().gen_bool(PREFER_PREVIOUSLY_CONNECTED_PEER);
            if let Some(peer_info) = self.state.peer_store.unconnected_peer(
                |peer_state| {
                    // Ignore connecting to ourself
                    self.my_peer_id == peer_state.peer_info.id
                    || self.state.config.node_addr == peer_state.peer_info.addr
                    // Or to peers we are currently trying to connect to
                    || tier2.outbound_handshakes.contains(&peer_state.peer_info.id)
                },
                prefer_previously_connected_peer,
            ) {
                // Start monitor_peers_attempts from start after we discover the first healthy peer
                if !self.started_connect_attempts {
                    self.started_connect_attempts = true;
                    interval = default_interval;
                }
                ctx.spawn(wrap_future({
                    let state = self.state.clone();
                    let clock = self.clock.clone();
                    async move {
                        let result = async {
                            let stream = tcp::Stream::connect(&peer_info, tcp::Tier::T2).await.context("tcp::Stream::connect()")?;
                            PeerActor::spawn_and_handshake(clock.clone(),stream,None,state.clone()).await.context("PeerActor::spawn()")?;
                            anyhow::Ok(())
                        }.await;

                        if result.is_err() {
                            tracing::info!(target:"network", ?result, "failed to connect to {peer_info}");
                        }
                        if state.peer_store.peer_connection_attempt(&clock, &peer_info.id, result).is_err() {
                            tracing::error!(target: "network", ?peer_info, "Failed to mark peer as failed.");
                        }
                    }.instrument(tracing::trace_span!(target: "network", "monitor_peers_trigger_connect"))
                }));
            }
        }

        // If there are too many active connections try to remove some connections
        self.maybe_stop_active_connection();

        // Find peers that are not reliable (too much behind) - and make sure that we're not routing messages through them.
        let unreliable_peers = self.unreliable_peers();
        metrics::PEER_UNRELIABLE.set(unreliable_peers.len() as i64);
        self.state.graph.set_unreliable_peers(unreliable_peers);

        let new_interval = min(max_interval, interval * EXPONENTIAL_BACKOFF_RATIO);

        near_performance_metrics::actix::run_later(
            ctx,
            interval.try_into().unwrap(),
            move |act, ctx| {
                act.monitor_peers_trigger(ctx, new_interval, (default_interval, max_interval));
            },
        );
    }

    fn bootstrap_outbound_from_recent_connections(&self, ctx: &mut actix::Context<Self>) {
        for conn in self.state.get_recent_outbound_connections() {
            let peer_info = conn.peer_info.clone();
            ctx.spawn(wrap_future({
                let state = self.state.clone();
                let clock = self.clock.clone();
                async move {
                    let result = async {
                        let stream = tcp::Stream::connect(&peer_info, tcp::Tier::T2).await.context("tcp::Stream::connect()")?;
                        PeerActor::spawn_and_handshake(clock.clone(),stream,None,state.clone()).await.context("PeerActor::spawn()")?;
                        anyhow::Ok(())
                    }.await;

                    if result.is_err() {
                        tracing::info!(target:"network", ?result, "failed to connect to {peer_info}");
                    }
                    if state.peer_store.peer_connection_attempt(&clock, &peer_info.id, result).is_err() {
                        tracing::error!(target: "network", ?peer_info, "Failed to mark peer as failed.");
                    }
                }.instrument(tracing::trace_span!(target: "network", "bootstrap_outbound_from_recent_connections"))
            }));
        }
    }

    /// Return whether the message is sent or not.
    fn send_message_to_account_or_peer_or_hash(
        &mut self,
        target: &AccountOrPeerIdOrHash,
        msg: RoutedMessageBody,
    ) -> bool {
        let target = match target {
            AccountOrPeerIdOrHash::AccountId(account_id) => {
                return self.state.send_message_to_account(&self.clock, account_id, msg);
            }
            AccountOrPeerIdOrHash::PeerId(it) => PeerIdOrHash::PeerId(it.clone()),
            AccountOrPeerIdOrHash::Hash(it) => PeerIdOrHash::Hash(it.clone()),
        };

        self.state.send_message_to_peer(
            &self.clock,
            tcp::Tier::T2,
            self.state.sign_message(&self.clock, RawRoutedMessage { target, body: msg }),
        )
    }

    pub(crate) fn get_network_info(&self) -> NetworkInfo {
        let tier1 = self.state.tier1.load();
        let tier2 = self.state.tier2.load();
        let now = self.clock.now();
        let graph = self.state.graph.load();
        let connected_peer = |cp: &Arc<connection::Connection>| ConnectedPeerInfo {
            full_peer_info: cp.full_peer_info(),
            received_bytes_per_sec: cp.stats.received_bytes_per_sec.load(Ordering::Relaxed),
            sent_bytes_per_sec: cp.stats.sent_bytes_per_sec.load(Ordering::Relaxed),
            last_time_peer_requested: cp.last_time_peer_requested.load().unwrap_or(now),
            last_time_received_message: cp.last_time_received_message.load(),
            connection_established_time: cp.established_time,
            peer_type: cp.peer_type,
            nonce: match graph.local_edges.get(&cp.peer_info.id) {
                Some(e) => e.nonce(),
                None => 0,
            },
        };
        NetworkInfo {
            connected_peers: tier2.ready.values().map(connected_peer).collect(),
            tier1_connections: tier1.ready.values().map(connected_peer).collect(),
            num_connected_peers: tier2.ready.len(),
            peer_max_count: self.state.max_num_peers.load(Ordering::Relaxed),
            highest_height_peers: self.highest_height_peers(),
            sent_bytes_per_sec: tier2
                .ready
                .values()
                .map(|x| x.stats.sent_bytes_per_sec.load(Ordering::Relaxed))
                .sum(),
            received_bytes_per_sec: tier2
                .ready
                .values()
                .map(|x| x.stats.received_bytes_per_sec.load(Ordering::Relaxed))
                .sum(),
            known_producers: self
                .state
                .graph
                .routing_table
                .get_announce_accounts()
                .into_iter()
                .map(|announce_account| KnownProducer {
                    account_id: announce_account.account_id,
                    peer_id: announce_account.peer_id.clone(),
                    // TODO: fill in the address.
                    addr: None,
                    next_hops: self.state.graph.routing_table.view_route(&announce_account.peer_id),
                })
                .collect(),
            tier1_accounts_keys: self.state.accounts_data.load().keys.iter().cloned().collect(),
            tier1_accounts_data: self.state.accounts_data.load().data.values().cloned().collect(),
        }
    }

    fn push_network_info_trigger(&self, ctx: &mut actix::Context<Self>, interval: time::Duration) {
        let _span = tracing::trace_span!(target: "network", "push_network_info_trigger").entered();
        let network_info = self.get_network_info();
        let _timer = metrics::PEER_MANAGER_TRIGGER_TIME
            .with_label_values(&["push_network_info"])
            .start_timer();
        // TODO(gprusak): just spawn a loop.
        let state = self.state.clone();
        ctx.spawn(wrap_future(
            async move { state.client.network_info(network_info).await }.instrument(
                tracing::trace_span!(target: "network", "push_network_info_trigger_future"),
            ),
        ));

        near_performance_metrics::actix::run_later(
            ctx,
            interval.try_into().unwrap(),
            move |act, ctx| {
                act.push_network_info_trigger(ctx, interval);
            },
        );
    }

    #[perf]
    fn handle_msg_network_requests(
        &mut self,
        msg: NetworkRequests,
        ctx: &mut actix::Context<Self>,
    ) -> NetworkResponses {
        let msg_type: &str = msg.as_ref();
        let _span =
            tracing::trace_span!(target: "network", "handle_msg_network_requests", msg_type)
                .entered();
        let _d = delay_detector::DelayDetector::new(|| {
            format!("network request {}", msg.as_ref()).into()
        });
        metrics::REQUEST_COUNT_BY_TYPE_TOTAL.with_label_values(&[msg.as_ref()]).inc();
        match msg {
            NetworkRequests::Block { block } => {
                self.state.tier2.broadcast_message(Arc::new(PeerMessage::Block(block)));
                NetworkResponses::NoResponse
            }
            NetworkRequests::Approval { approval_message } => {
                self.state.send_message_to_account(
                    &self.clock,
                    &approval_message.target,
                    RoutedMessageBody::BlockApproval(approval_message.approval),
                );
                NetworkResponses::NoResponse
            }
            NetworkRequests::BlockRequest { hash, peer_id } => {
                if self.state.tier2.send_message(peer_id, Arc::new(PeerMessage::BlockRequest(hash)))
                {
                    NetworkResponses::NoResponse
                } else {
                    NetworkResponses::RouteNotFound
                }
            }
            NetworkRequests::BlockHeadersRequest { hashes, peer_id } => {
                if self
                    .state
                    .tier2
                    .send_message(peer_id, Arc::new(PeerMessage::BlockHeadersRequest(hashes)))
                {
                    NetworkResponses::NoResponse
                } else {
                    NetworkResponses::RouteNotFound
                }
            }
            NetworkRequests::StateRequestHeader { shard_id, sync_hash, target } => {
                if self.send_message_to_account_or_peer_or_hash(
                    &target,
                    RoutedMessageBody::StateRequestHeader(shard_id, sync_hash),
                ) {
                    NetworkResponses::NoResponse
                } else {
                    NetworkResponses::RouteNotFound
                }
            }
            NetworkRequests::StateRequestPart { shard_id, sync_hash, part_id, target } => {
                if self.send_message_to_account_or_peer_or_hash(
                    &target,
                    RoutedMessageBody::StateRequestPart(shard_id, sync_hash, part_id),
                ) {
                    NetworkResponses::NoResponse
                } else {
                    NetworkResponses::RouteNotFound
                }
            }
            NetworkRequests::StateResponse { route_back, response } => {
                let body = RoutedMessageBody::VersionedStateResponse(response);
                if self.state.send_message_to_peer(
                    &self.clock,
                    tcp::Tier::T2,
                    self.state.sign_message(
                        &self.clock,
                        RawRoutedMessage { target: PeerIdOrHash::Hash(route_back), body },
                    ),
                ) {
                    NetworkResponses::NoResponse
                } else {
                    NetworkResponses::RouteNotFound
                }
            }
            NetworkRequests::BanPeer { peer_id, ban_reason } => {
                self.state.disconnect_and_ban(&self.clock, &peer_id, ban_reason);
                NetworkResponses::NoResponse
            }
            NetworkRequests::AnnounceAccount(announce_account) => {
                let state = self.state.clone();
                ctx.spawn(wrap_future(async move {
                    state.add_accounts(vec![announce_account]).await;
                }));
                NetworkResponses::NoResponse
            }
            NetworkRequests::PartialEncodedChunkRequest { target, request, create_time } => {
                metrics::PARTIAL_ENCODED_CHUNK_REQUEST_DELAY
                    .observe((self.clock.now() - create_time.0).as_seconds_f64());
                let mut success = false;

                // Make two attempts to send the message. First following the preference of `prefer_peer`,
                // and if it fails, against the preference.
                for prefer_peer in &[target.prefer_peer, !target.prefer_peer] {
                    if !prefer_peer {
                        if let Some(account_id) = target.account_id.as_ref() {
                            if self.state.send_message_to_account(
                                &self.clock,
                                account_id,
                                RoutedMessageBody::PartialEncodedChunkRequest(request.clone()),
                            ) {
                                success = true;
                                break;
                            }
                        }
                    } else {
                        let mut matching_peers = vec![];
                        for (peer_id, peer) in &self.state.tier2.load().ready {
                            let last_block = peer.last_block.load();
                            if (peer.archival || !target.only_archival)
                                && last_block.is_some()
                                && last_block.as_ref().unwrap().height >= target.min_height
                                && peer.tracked_shards.contains(&target.shard_id)
                            {
                                matching_peers.push(peer_id.clone());
                            }
                        }

                        if let Some(matching_peer) = matching_peers.iter().choose(&mut thread_rng())
                        {
                            if self.state.send_message_to_peer(
                                &self.clock,
                                tcp::Tier::T2,
                                self.state.sign_message(
                                    &self.clock,
                                    RawRoutedMessage {
                                        target: PeerIdOrHash::PeerId(matching_peer.clone()),
                                        body: RoutedMessageBody::PartialEncodedChunkRequest(
                                            request.clone(),
                                        ),
                                    },
                                ),
                            ) {
                                success = true;
                                break;
                            }
                        } else {
                            tracing::debug!(target: "network", chunk_hash=?request.chunk_hash, "Failed to find any matching peer for chunk");
                        }
                    }
                }

                if success {
                    NetworkResponses::NoResponse
                } else {
                    tracing::debug!(target: "network", chunk_hash=?request.chunk_hash, "Failed to find a route for chunk");
                    NetworkResponses::RouteNotFound
                }
            }
            NetworkRequests::PartialEncodedChunkResponse { route_back, response } => {
                if self.state.send_message_to_peer(
                    &self.clock,
                    tcp::Tier::T2,
                    self.state.sign_message(
                        &self.clock,
                        RawRoutedMessage {
                            target: PeerIdOrHash::Hash(route_back),
                            body: RoutedMessageBody::PartialEncodedChunkResponse(response),
                        },
                    ),
                ) {
                    NetworkResponses::NoResponse
                } else {
                    NetworkResponses::RouteNotFound
                }
            }
            NetworkRequests::PartialEncodedChunkMessage { account_id, partial_encoded_chunk } => {
                if self.state.send_message_to_account(
                    &self.clock,
                    &account_id,
                    RoutedMessageBody::VersionedPartialEncodedChunk(partial_encoded_chunk.into()),
                ) {
                    NetworkResponses::NoResponse
                } else {
                    NetworkResponses::RouteNotFound
                }
            }
            NetworkRequests::PartialEncodedChunkForward { account_id, forward } => {
                if self.state.send_message_to_account(
                    &self.clock,
                    &account_id,
                    RoutedMessageBody::PartialEncodedChunkForward(forward),
                ) {
                    NetworkResponses::NoResponse
                } else {
                    NetworkResponses::RouteNotFound
                }
            }
            NetworkRequests::ForwardTx(account_id, tx) => {
                if self.state.send_message_to_account(
                    &self.clock,
                    &account_id,
                    RoutedMessageBody::ForwardTx(tx),
                ) {
                    NetworkResponses::NoResponse
                } else {
                    NetworkResponses::RouteNotFound
                }
            }
            NetworkRequests::TxStatus(account_id, signer_account_id, tx_hash) => {
                if self.state.send_message_to_account(
                    &self.clock,
                    &account_id,
                    RoutedMessageBody::TxStatusRequest(signer_account_id, tx_hash),
                ) {
                    NetworkResponses::NoResponse
                } else {
                    NetworkResponses::RouteNotFound
                }
            }
            NetworkRequests::Challenge(challenge) => {
                // TODO(illia): smarter routing?
                self.state.tier2.broadcast_message(Arc::new(PeerMessage::Challenge(challenge)));
                NetworkResponses::NoResponse
            }
        }
    }

    #[perf]
    fn handle_msg_set_adv_options(&mut self, msg: crate::test_utils::SetAdvOptions) {
        if let Some(set_max_peers) = msg.set_max_peers {
            self.state.max_num_peers.store(set_max_peers as u32, Ordering::Relaxed);
        }
    }

    fn handle_peer_manager_message(
        &mut self,
        msg: PeerManagerMessageRequest,
        ctx: &mut actix::Context<Self>,
    ) -> PeerManagerMessageResponse {
        match msg {
            PeerManagerMessageRequest::NetworkRequests(msg) => {
                PeerManagerMessageResponse::NetworkResponses(
                    self.handle_msg_network_requests(msg, ctx),
                )
            }
            PeerManagerMessageRequest::OutboundTcpConnect(stream) => {
                let peer_addr = stream.peer_addr;
                if let Err(err) =
                    PeerActor::spawn(self.clock.clone(), stream, None, self.state.clone())
                {
                    tracing::info!(target:"network", ?err, ?peer_addr, "spawn_outbound()");
                }
                PeerManagerMessageResponse::OutboundTcpConnect
            }
            // TEST-ONLY
            PeerManagerMessageRequest::SetAdvOptions(msg) => {
                self.handle_msg_set_adv_options(msg);
                PeerManagerMessageResponse::SetAdvOptions
            }
            // TEST-ONLY
            PeerManagerMessageRequest::FetchRoutingTable => {
                PeerManagerMessageResponse::FetchRoutingTable(self.state.graph.routing_table.info())
            }
            // TEST-ONLY
            PeerManagerMessageRequest::PingTo { nonce, target } => {
                self.state.send_ping(&self.clock, tcp::Tier::T2, nonce, target);
                PeerManagerMessageResponse::PingTo
            }
        }
    }
}

/// Fetches NetworkInfo, which contains a bunch of stats about the
/// P2P network state. Currently used only in tests.
/// TODO(gprusak): In prod, NetworkInfo is pushed periodically from PeerManagerActor to ClientActor.
/// It would be cleaner to replace the push loop in PeerManagerActor with a pull loop
/// in the ClientActor.
impl actix::Handler<WithSpanContext<GetNetworkInfo>> for PeerManagerActor {
    type Result = NetworkInfo;
    fn handle(
        &mut self,
        msg: WithSpanContext<GetNetworkInfo>,
        _ctx: &mut Self::Context,
    ) -> NetworkInfo {
        let (_span, _msg) = handler_trace_span!(target: "network", msg);
        let _timer = metrics::PEER_MANAGER_MESSAGES_TIME
            .with_label_values(&["GetNetworkInfo"])
            .start_timer();
        self.get_network_info()
    }
}

impl actix::Handler<WithSpanContext<SetChainInfo>> for PeerManagerActor {
    type Result = ();
    fn handle(&mut self, msg: WithSpanContext<SetChainInfo>, ctx: &mut Self::Context) {
        let (_span, SetChainInfo(info)) = handler_trace_span!(target: "network", msg);
        let _timer =
            metrics::PEER_MANAGER_MESSAGES_TIME.with_label_values(&["SetChainInfo"]).start_timer();
        // We call self.state.set_chain_info()
        // synchronously, therefore, assuming actix in-order delivery,
        // there will be no race condition between subsequent SetChainInfo
        // calls.
        if !self.state.set_chain_info(info) {
            // We early exit in case the set of TIER1 account keys hasn't changed.
            return;
        }

        let state = self.state.clone();
        let clock = self.clock.clone();
        ctx.spawn(wrap_future(
            async move {
                // This node might have become a TIER1 node due to the change of the key set.
                // If so we should recompute and readvertise the list of proxies.
                // This is mostly important in case a node is its own proxy. In all other cases
                // (when proxies are different nodes) the update of the key set happens asynchronously
                // and this node won't be able to connect to proxies until it happens (and only the
                // connected proxies are included in the advertisement). We run tier1_advertise_proxies
                // periodically in the background anyway to cover those cases.
                state.tier1_advertise_proxies(&clock).await;
            }
            .in_current_span(),
        ));
    }
}

impl actix::Handler<WithSpanContext<PeerManagerMessageRequest>> for PeerManagerActor {
    type Result = PeerManagerMessageResponse;
    fn handle(
        &mut self,
        msg: WithSpanContext<PeerManagerMessageRequest>,
        ctx: &mut Self::Context,
    ) -> Self::Result {
        let msg_type: &str = (&msg.msg).into();
        let (_span, msg) = handler_debug_span!(target: "network", msg, msg_type);
        let _timer =
            metrics::PEER_MANAGER_MESSAGES_TIME.with_label_values(&[(&msg).into()]).start_timer();
        self.handle_peer_manager_message(msg, ctx)
    }
}

impl actix::Handler<GetDebugStatus> for PeerManagerActor {
    type Result = DebugStatus;
    fn handle(&mut self, msg: GetDebugStatus, _ctx: &mut actix::Context<Self>) -> Self::Result {
        match msg {
            GetDebugStatus::PeerStore => {
                let mut peer_states_view = self
                    .state
                    .peer_store
                    .load()
                    .iter()
                    .map(|(peer_id, known_peer_state)| KnownPeerStateView {
                        peer_id: peer_id.clone(),
                        status: format!("{:?}", known_peer_state.status),
                        addr: format!("{:?}", known_peer_state.peer_info.addr),
                        first_seen: known_peer_state.first_seen.unix_timestamp(),
                        last_seen: known_peer_state.last_seen.unix_timestamp(),
                        last_attempt: known_peer_state.last_outbound_attempt.clone().map(
                            |(attempt_time, attempt_result)| {
                                let foo = match attempt_result {
                                    Ok(_) => String::from("Ok"),
                                    Err(err) => format!("Error: {:?}", err.as_str()),
                                };
                                (attempt_time.unix_timestamp(), foo)
                            },
                        ),
                    })
                    .collect::<Vec<_>>();

                peer_states_view.sort_by_key(|a| {
                    (
                        -a.last_attempt.clone().map(|(attempt_time, _)| attempt_time).unwrap_or(0),
                        -a.last_seen,
                    )
                });

                DebugStatus::PeerStore(PeerStoreView { peer_states: peer_states_view })
            }
            GetDebugStatus::Graph => DebugStatus::Graph(NetworkGraphView {
                edges: self
                    .state
                    .graph
                    .load()
                    .edges
                    .values()
                    .map(|edge| {
                        let key = edge.key();
                        EdgeView { peer0: key.0.clone(), peer1: key.1.clone(), nonce: edge.nonce() }
                    })
                    .collect(),
            }),
            GetDebugStatus::RecentOutboundConnections => {
                DebugStatus::RecentOutboundConnections(RecentOutboundConnectionsView {
                    recent_outbound_connections: self
                        .state
                        .get_recent_outbound_connections()
                        .iter()
                        .map(|c| ConnectionInfoView {
                            peer_id: c.peer_info.id.clone(),
                            addr: format!("{:?}", c.peer_info.addr),
                            first_connected: c.first_connected.unix_timestamp(),
                            last_connected: c.last_connected.unix_timestamp(),
                        })
                        .collect::<Vec<_>>(),
                })
            }
        }
    }
}<|MERGE_RESOLUTION|>--- conflicted
+++ resolved
@@ -2,13 +2,8 @@
 use crate::config;
 use crate::debug::{DebugStatus, GetDebugStatus};
 use crate::network_protocol::{
-<<<<<<< HEAD
     AccountOrPeerIdOrHash, Disconnect, Edge, PeerIdOrHash, PeerMessage, Ping, Pong,
-    RawRoutedMessage, RoutedMessageBody, SignedAccountData,
-=======
-    AccountOrPeerIdOrHash, Edge, PeerIdOrHash, PeerMessage, Ping, Pong, RawRoutedMessage,
-    RoutedMessageBody,
->>>>>>> 893e4fd2
+    RawRoutedMessage, RoutedMessageBody,
 };
 use crate::peer::peer_actor::PeerActor;
 use crate::peer_manager::connection;
