--- conflicted
+++ resolved
@@ -4,10 +4,6 @@
     RoutingTableUpdate, SignedAccountData,
 };
 use crate::routing::routing_table_view::RoutingTableInfo;
-<<<<<<< HEAD
-use crate::time;
-=======
->>>>>>> 7fccbf7d
 use near_async::messaging::{
     AsyncSender, CanSend, CanSendAsync, IntoAsyncSender, IntoSender, Sender,
 };
@@ -372,21 +368,6 @@
     RouteNotFound,
 }
 
-<<<<<<< HEAD
-=======
-#[cfg(feature = "test_features")]
-#[derive(actix::Message, Debug)]
-#[rtype(result = "Option<u64>")]
-pub enum NetworkAdversarialMessage {
-    AdvProduceBlocks(u64, bool),
-    AdvSwitchToHeight(u64),
-    AdvDisableHeaderSync,
-    AdvDisableDoomslug,
-    AdvGetSavedBlocks,
-    AdvCheckStorageConsistency,
-}
-
->>>>>>> 7fccbf7d
 #[derive(Clone, derive_more::AsRef)]
 pub struct PeerManagerAdapter {
     pub async_request_sender:
